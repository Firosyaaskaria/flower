{
 "cells": [
  {
   "attachments": {},
   "cell_type": "markdown",
   "metadata": {},
   "source": [
    "# Get started with Flower\n",
    "\n",
    "Welcome to the Flower federated learning tutorial!\n",
    "\n",
    "In this notebook, we'll build a federated learning system using the Flower framework, Flower Datasets and PyTorch. In part 1, we use PyTorch for the model training pipeline and data loading. In part 2, we federate the PyTorch project using Flower.\n",
    "\n",
    "> [Star Flower on GitHub](https://github.com/adap/flower) ⭐️ and join the Flower community on Flower Discuss and the Flower Slack to connect, ask questions, and get help:\n",
    "> - [Join Flower Discuss](https://discuss.flower.ai/) We'd love to hear from you in the `Introduction` topic! If anything is unclear, post in `Flower Help - Beginners`.\n",
    "> - [Join Flower Slack](https://flower.ai/join-slack) We'd love to hear from you in the `#introductions` channel! If anything is unclear, head over to the `#questions` channel.\n",
    "\n",
    "Let's get started! 🌼"
   ]
  },
  {
   "cell_type": "markdown",
   "metadata": {},
   "source": [
    "## Step 0: Preparation\n",
    "\n",
    "Before we begin with any actual code, let's make sure that we have everything we need."
   ]
  },
  {
   "cell_type": "markdown",
   "metadata": {},
   "source": [
    "### Install dependencies\n",
    "\n",
    "Next, we install the necessary packages for PyTorch (`torch` and `torchvision`), Flower Datasets (`flwr-datasets`) and Flower (`flwr`):"
   ]
  },
  {
   "cell_type": "code",
   "execution_count": null,
   "metadata": {},
   "outputs": [],
   "source": [
    "!pip install -q flwr-nightly[simulation] flwr-datasets[vision] torch torchvision matplotlib"
   ]
  },
  {
   "cell_type": "markdown",
   "metadata": {},
   "source": [
    "Now that we have all dependencies installed, we can import everything we need for this tutorial:"
   ]
  },
  {
   "cell_type": "code",
   "execution_count": null,
   "metadata": {},
   "outputs": [],
   "source": [
    "from collections import OrderedDict\n",
    "from typing import List, Tuple\n",
    "\n",
    "import matplotlib.pyplot as plt\n",
    "import numpy as np\n",
    "import torch\n",
    "import torch.nn as nn\n",
    "import torch.nn.functional as F\n",
    "import torchvision.transforms as transforms\n",
    "from datasets.utils.logging import disable_progress_bar\n",
    "from torch.utils.data import DataLoader\n",
    "\n",
    "import flwr\n",
    "from flwr.client import Client, ClientApp, NumPyClient\n",
    "from flwr.common import Metrics\n",
    "from flwr.server import ServerApp, ServerConfig\n",
    "from flwr.server.strategy import FedAvg\n",
    "from flwr.simulation import run_simulation\n",
    "from flwr_datasets import FederatedDataset\n",
    "\n",
    "DEVICE = torch.device(\"cpu\")  # Try \"cuda\" to train on GPU\n",
    "print(f\"Training on {DEVICE}\")\n",
    "print(f\"Flower {flwr.__version__} / PyTorch {torch.__version__}\")\n",
    "disable_progress_bar()"
   ]
  },
  {
   "cell_type": "markdown",
   "metadata": {},
   "source": [
    "It is possible to switch to a runtime that has GPU acceleration enabled (on Google Colab: `Runtime > Change runtime type > Hardware accelerator: GPU > Save`). Note, however, that Google Colab is not always able to offer GPU acceleration. If you see an error related to GPU availability in one of the following sections, consider switching back to CPU-based execution by setting `DEVICE = torch.device(\"cpu\")`. If the runtime has GPU acceleration enabled, you should see the output `Training on cuda`, otherwise it'll say `Training on cpu`."
   ]
  },
  {
   "cell_type": "markdown",
   "metadata": {},
   "source": [
    "### Load the data\n",
    "\n",
    "Federated learning can be applied to many different types of tasks across different domains. In this tutorial, we introduce federated learning by training a simple convolutional neural network (CNN) on the popular CIFAR-10 dataset. CIFAR-10 can be used to train image classifiers that distinguish between images from ten different classes: 'airplane', 'automobile', 'bird', 'cat', 'deer', 'dog', 'frog', 'horse', 'ship', and 'truck'."
   ]
  },
  {
   "cell_type": "markdown",
   "metadata": {},
   "source": [
    "We simulate having multiple datasets from multiple organizations (also called the \"cross-silo\" setting in federated learning) by splitting the original CIFAR-10 dataset into multiple partitions. Each partition will represent the data from a single organization. We're doing this purely for experimentation purposes, in the real world there's no need for data splitting because each organization already has their own data (the data is naturally partitioned).\n",
    "\n",
    "Each organization will act as a client in the federated learning system. Having ten organizations participate in a federation means having ten clients connected to the federated learning server.\n"
   ]
  },
  {
   "cell_type": "markdown",
   "metadata": {},
   "source": [
    "We use the Flower Datasets library (`flwr-datasets`) to partition CIFAR-10 into ten partitions using `FederatedDataset`. We will create a small training and test set for each of the ten organizations and wrap each of these into a PyTorch `DataLoader`:"
   ]
  },
  {
   "cell_type": "code",
   "execution_count": null,
   "metadata": {},
   "outputs": [],
   "source": [
    "NUM_CLIENTS = 10\n",
    "BATCH_SIZE = 32\n",
    "\n",
    "\n",
    "def load_datasets():\n",
    "    fds = FederatedDataset(dataset=\"cifar10\", partitioners={\"train\": NUM_CLIENTS})\n",
    "\n",
    "    def apply_transforms(batch):\n",
    "        # Instead of passing transforms to CIFAR10(..., transform=transform)\n",
    "        # we will use this function to dataset.with_transform(apply_transforms)\n",
    "        # The transforms object is exactly the same\n",
    "        transform = transforms.Compose(\n",
    "            [\n",
    "                transforms.ToTensor(),\n",
    "                transforms.Normalize((0.5, 0.5, 0.5), (0.5, 0.5, 0.5)),\n",
    "            ]\n",
    "        )\n",
    "        batch[\"img\"] = [transform(img) for img in batch[\"img\"]]\n",
    "        return batch\n",
    "\n",
    "    # Create train/val for each partition and wrap it into DataLoader\n",
    "    trainloaders = []\n",
    "    valloaders = []\n",
    "    for partition_id in range(NUM_CLIENTS):\n",
    "        partition = fds.load_partition(partition_id, \"train\")\n",
    "        partition = partition.with_transform(apply_transforms)\n",
    "        partition = partition.train_test_split(train_size=0.8, seed=42)\n",
    "        trainloaders.append(DataLoader(partition[\"train\"], batch_size=BATCH_SIZE))\n",
    "        valloaders.append(DataLoader(partition[\"test\"], batch_size=BATCH_SIZE))\n",
    "    testset = fds.load_split(\"test\").with_transform(apply_transforms)\n",
    "    testloader = DataLoader(testset, batch_size=BATCH_SIZE)\n",
    "    return trainloaders, valloaders, testloader\n",
    "\n",
    "\n",
    "trainloaders, valloaders, testloader = load_datasets()"
   ]
  },
  {
   "cell_type": "markdown",
   "metadata": {},
   "source": [
<<<<<<< HEAD
    "We now have a list of ten training sets and ten validation sets (`trainloaders` and `valloaders`) representing the data of ten different organizations. Each `trainloader`/`valloader` pair contains 4500 training examples and 500 validation examples. There's also a single `testloader` (we did not split the test set). Again, this is only necessary for building research or educational systems, actual federated learning systems have their data naturally distributed across multiple partitions (multiple organizations or multiple edge devices).\n",
=======
    "We now have a list of ten training sets and ten validation sets (`trainloaders` and `valloaders`) representing the data of ten different organizations. Each `trainloader`/`valloader` pair contains 4000 training examples and 1000 validation examples. There's also a single `testloader` (we did not split the test set). Again, this is only necessary for building research or educational systems, actual federated learning systems have their data naturally distributed across multiple partitions.\n",
>>>>>>> 3d17a5eb
    "\n",
    "Let's take a look at the first batch of images and labels in the first training set (i.e., `trainloaders[0]`) before we move on:"
   ]
  },
  {
   "cell_type": "code",
   "execution_count": null,
   "metadata": {},
   "outputs": [],
   "source": [
    "batch = next(iter(trainloaders[0]))\n",
    "images, labels = batch[\"img\"], batch[\"label\"]\n",
    "\n",
    "# Reshape and convert images to a NumPy array\n",
    "# matplotlib requires images with the shape (height, width, 3)\n",
    "images = images.permute(0, 2, 3, 1).numpy()\n",
    "\n",
    "# Denormalize\n",
    "images = images / 2 + 0.5\n",
    "\n",
    "# Create a figure and a grid of subplots\n",
    "fig, axs = plt.subplots(4, 8, figsize=(12, 6))\n",
    "\n",
    "# Loop over the images and plot them\n",
    "for i, ax in enumerate(axs.flat):\n",
    "    ax.imshow(images[i])\n",
    "    ax.set_title(trainloaders[0].dataset.features[\"label\"].int2str([labels[i]])[0])\n",
    "    ax.axis(\"off\")\n",
    "\n",
    "# Show the plot\n",
    "fig.tight_layout()\n",
    "plt.show()"
   ]
  },
  {
   "cell_type": "markdown",
   "metadata": {},
   "source": [
    "The output above shows a random batch of images from the first `trainloader` in our list of ten `trainloaders`. It also prints the labels associated with each image (i.e., one of the ten possible labels we've seen above). If you run the cell again, you should see another batch of images."
   ]
  },
  {
   "cell_type": "markdown",
   "metadata": {},
   "source": [
    "## Step 1: Centralized Training with PyTorch\n",
    "\n"
   ]
  },
  {
   "cell_type": "markdown",
   "metadata": {},
   "source": [
    "Next, we're going to use PyTorch to define a simple convolutional neural network. This introduction assumes basic familiarity with PyTorch, so it doesn't cover the PyTorch-related aspects in full detail. If you want to dive deeper into PyTorch, we recommend [*DEEP LEARNING WITH PYTORCH: A 60 MINUTE BLITZ*](https://pytorch.org/tutorials/beginner/deep_learning_60min_blitz.html).\n"
   ]
  },
  {
   "cell_type": "markdown",
   "metadata": {},
   "source": [
    "### Define the model\n",
    "\n",
    "We use the simple CNN described in the [PyTorch tutorial](https://pytorch.org/tutorials/beginner/blitz/cifar10_tutorial.html#define-a-convolutional-neural-network):"
   ]
  },
  {
   "cell_type": "code",
   "execution_count": null,
   "metadata": {},
   "outputs": [],
   "source": [
    "class Net(nn.Module):\n",
    "    def __init__(self) -> None:\n",
    "        super(Net, self).__init__()\n",
    "        self.conv1 = nn.Conv2d(3, 6, 5)\n",
    "        self.pool = nn.MaxPool2d(2, 2)\n",
    "        self.conv2 = nn.Conv2d(6, 16, 5)\n",
    "        self.fc1 = nn.Linear(16 * 5 * 5, 120)\n",
    "        self.fc2 = nn.Linear(120, 84)\n",
    "        self.fc3 = nn.Linear(84, 10)\n",
    "\n",
    "    def forward(self, x: torch.Tensor) -> torch.Tensor:\n",
    "        x = self.pool(F.relu(self.conv1(x)))\n",
    "        x = self.pool(F.relu(self.conv2(x)))\n",
    "        x = x.view(-1, 16 * 5 * 5)\n",
    "        x = F.relu(self.fc1(x))\n",
    "        x = F.relu(self.fc2(x))\n",
    "        x = self.fc3(x)\n",
    "        return x"
   ]
  },
  {
   "cell_type": "markdown",
   "metadata": {},
   "source": [
    "Let's continue with the usual training and test functions:"
   ]
  },
  {
   "cell_type": "code",
   "execution_count": null,
   "metadata": {},
   "outputs": [],
   "source": [
    "def train(net, trainloader, epochs: int, verbose=False):\n",
    "    \"\"\"Train the network on the training set.\"\"\"\n",
    "    criterion = torch.nn.CrossEntropyLoss()\n",
    "    optimizer = torch.optim.Adam(net.parameters())\n",
    "    net.train()\n",
    "    for epoch in range(epochs):\n",
    "        correct, total, epoch_loss = 0, 0, 0.0\n",
    "        for batch in trainloader:\n",
    "            images, labels = batch[\"img\"].to(DEVICE), batch[\"label\"].to(DEVICE)\n",
    "            optimizer.zero_grad()\n",
    "            outputs = net(images)\n",
    "            loss = criterion(outputs, labels)\n",
    "            loss.backward()\n",
    "            optimizer.step()\n",
    "            # Metrics\n",
    "            epoch_loss += loss\n",
    "            total += labels.size(0)\n",
    "            correct += (torch.max(outputs.data, 1)[1] == labels).sum().item()\n",
    "        epoch_loss /= len(trainloader.dataset)\n",
    "        epoch_acc = correct / total\n",
    "        if verbose:\n",
    "            print(f\"Epoch {epoch+1}: train loss {epoch_loss}, accuracy {epoch_acc}\")\n",
    "\n",
    "\n",
    "def test(net, testloader):\n",
    "    \"\"\"Evaluate the network on the entire test set.\"\"\"\n",
    "    criterion = torch.nn.CrossEntropyLoss()\n",
    "    correct, total, loss = 0, 0, 0.0\n",
    "    net.eval()\n",
    "    with torch.no_grad():\n",
    "        for batch in testloader:\n",
    "            images, labels = batch[\"img\"].to(DEVICE), batch[\"label\"].to(DEVICE)\n",
    "            outputs = net(images)\n",
    "            loss += criterion(outputs, labels).item()\n",
    "            _, predicted = torch.max(outputs.data, 1)\n",
    "            total += labels.size(0)\n",
    "            correct += (predicted == labels).sum().item()\n",
    "    loss /= len(testloader.dataset)\n",
    "    accuracy = correct / total\n",
    "    return loss, accuracy"
   ]
  },
  {
   "cell_type": "markdown",
   "metadata": {},
   "source": [
    "### Train the model\n",
    "\n",
    "We now have all the basic building blocks we need: a dataset, a model, a training function, and a test function. Let's put them together to train the model on the dataset of one of our organizations (`trainloaders[0]`). This simulates the reality of most machine learning projects today: each organization has their own data and trains models only on this internal data: "
   ]
  },
  {
   "cell_type": "code",
   "execution_count": null,
   "metadata": {},
   "outputs": [],
   "source": [
    "trainloader = trainloaders[0]\n",
    "valloader = valloaders[0]\n",
    "net = Net().to(DEVICE)\n",
    "\n",
    "for epoch in range(5):\n",
    "    train(net, trainloader, 1)\n",
    "    loss, accuracy = test(net, valloader)\n",
    "    print(f\"Epoch {epoch+1}: validation loss {loss}, accuracy {accuracy}\")\n",
    "\n",
    "loss, accuracy = test(net, testloader)\n",
    "print(f\"Final test set performance:\\n\\tloss {loss}\\n\\taccuracy {accuracy}\")"
   ]
  },
  {
   "cell_type": "markdown",
   "metadata": {},
   "source": [
    "Training the simple CNN on our CIFAR-10 split for 5 epochs should result in a test set accuracy of about 41%, which is not good, but at the same time, it doesn't really matter for the purposes of this tutorial. The intent was just to show a simple centralized training pipeline that sets the stage for what comes next - federated learning!"
   ]
  },
  {
   "cell_type": "markdown",
   "metadata": {},
   "source": [
    "## Step 2: Federated Learning with Flower\n",
    "\n",
    "Step 1 demonstrated a simple centralized training pipeline. All data was in one place (i.e., a single `trainloader` and a single `valloader`). Next, we'll simulate a situation where we have multiple datasets in multiple organizations and where we train a model over these organizations using federated learning."
   ]
  },
  {
   "cell_type": "markdown",
   "metadata": {},
   "source": [
    "### Update model parameters\n",
    "\n",
    "In federated learning, the server sends global model parameters to the client, and the client updates the local model with parameters received from the server. It then trains the model on the local data (which changes the model parameters locally) and sends the updated/changed model parameters back to the server (or, alternatively, it sends just the gradients back to the server, not the full model parameters).\n",
    "\n",
    "We need two helper functions to update the local model with parameters received from the server and to get the updated model parameters from the local model: `set_parameters` and `get_parameters`. The following two functions do just that for the PyTorch model above.\n",
    "\n",
    "The details of how this works are not really important here (feel free to consult the PyTorch documentation if you want to learn more). In essence, we use `state_dict` to access PyTorch model parameter tensors. The parameter tensors are then converted to/from a list of NumPy ndarray's (which the Flower `NumPyClient` knows how to serialize/deserialize):"
   ]
  },
  {
   "cell_type": "code",
   "execution_count": null,
   "metadata": {},
   "outputs": [],
   "source": [
    "def set_parameters(net, parameters: List[np.ndarray]):\n",
    "    params_dict = zip(net.state_dict().keys(), parameters)\n",
    "    state_dict = OrderedDict({k: torch.Tensor(v) for k, v in params_dict})\n",
    "    net.load_state_dict(state_dict, strict=True)\n",
    "\n",
    "\n",
    "def get_parameters(net) -> List[np.ndarray]:\n",
    "    return [val.cpu().numpy() for _, val in net.state_dict().items()]"
   ]
  },
  {
   "cell_type": "markdown",
   "metadata": {},
   "source": [
    "### Define the Flower ClientApp\n",
    "\n",
    "With that out of the way, let's move on to the interesting part. Federated learning systems consist of a server and multiple clients. In Flower, we create a `ServerApp` and a `ClientApp` to run the server-side and client-side code, respectively.\n",
    "\n",
    "The first step toward creating a `ClientApp` is to implement a subclasses of `flwr.client.Client` or `flwr.client.NumPyClient`. We use `NumPyClient` in this tutorial because it is easier to implement and requires us to write less boilerplate. To implement `NumPyClient`, we create a subclass that implements the three methods `get_parameters`, `fit`, and `evaluate`:\n",
    "\n",
    "* `get_parameters`: Return the current local model parameters\n",
    "* `fit`: Receive model parameters from the server, train the model on the local data, and return the updated model parameters to the server\n",
    "* `evaluate`: Receive model parameters from the server, evaluate the model on the local data, and return the evaluation result to the server\n",
    "\n",
    "We mentioned that our clients will use the previously defined PyTorch components for model training and evaluation. Let's see a simple Flower client implementation that brings everything together:"
   ]
  },
  {
   "cell_type": "code",
   "execution_count": null,
   "metadata": {},
   "outputs": [],
   "source": [
    "class FlowerClient(NumPyClient):\n",
    "    def __init__(self, net, trainloader, valloader):\n",
    "        self.net = net\n",
    "        self.trainloader = trainloader\n",
    "        self.valloader = valloader\n",
    "\n",
    "    def get_parameters(self, config):\n",
    "        return get_parameters(self.net)\n",
    "\n",
    "    def fit(self, parameters, config):\n",
    "        set_parameters(self.net, parameters)\n",
    "        train(self.net, self.trainloader, epochs=1)\n",
    "        return get_parameters(self.net), len(self.trainloader), {}\n",
    "\n",
    "    def evaluate(self, parameters, config):\n",
    "        set_parameters(self.net, parameters)\n",
    "        loss, accuracy = test(self.net, self.valloader)\n",
    "        return float(loss), len(self.valloader), {\"accuracy\": float(accuracy)}"
   ]
  },
  {
   "cell_type": "markdown",
   "metadata": {},
   "source": [
    "Our class `FlowerClient` defines how local training/evaluation will be performed and allows Flower to call the local training/evaluation through `fit` and `evaluate`. Each instance of `FlowerClient` represents a *single client* in our federated learning system. Federated learning systems have multiple clients (otherwise, there's not much to federate), so each client will be represented by its own instance of `FlowerClient`. If we have, for example, three clients in our workload, then we'd have three instances of `FlowerClient` (one on each of the machines we'd start the client on). Flower calls `FlowerClient.fit` on the respective instance when the server selects a particular client for training (and `FlowerClient.evaluate` for evaluation).\n",
    "\n",
    "In this notebook, we want to simulate a federated learning system with 10 clients *on a single machine*. This means that the server and all 10 clients will live on a single machine and share resources such as CPU, GPU, and memory. Having 10 clients would mean having 10 instances of `FlowerClient` in memory. Doing this on a single machine can quickly exhaust the available memory resources, even if only a subset of these clients participates in a single round of federated learning.\n",
    "\n",
    "In addition to the regular capabilities where server and clients run on multiple machines, Flower, therefore, provides special simulation capabilities that create `FlowerClient` instances only when they are actually necessary for training or evaluation. To enable the Flower framework to create clients when necessary, we need to implement a function that creates a `FlowerClient` instance on demand. We typically call this function `client_fn`. Flower calls `client_fn` whenever it needs an instance of one particular client to call `fit` or `evaluate` (those instances are usually discarded after use, so they should not keep any local state). Clients are identified by a client ID, or short `cid`. The `cid` can be used, for example, to load different local data partitions for different clients, as can be seen below.\n",
    "\n",
    "With this, we have the class `FlowerClient` which defines client-side training/evaluation and `client_fn` which allows Flower to create `FlowerClient` instances whenever it needs to call `fit` or `evaluate` on one particular client. Last, but definitely not least, we create an instance of `ClientApp` and pass it the `client_fn`. `ClientApp` is the entrypoint that a running Flower client uses to call your code (as defined in, for example, `FlowerClient.fit`)."
   ]
  },
  {
   "cell_type": "code",
   "execution_count": null,
   "metadata": {},
   "outputs": [],
   "source": [
    "def client_fn(cid: str) -> Client:\n",
    "    \"\"\"Create a Flower client representing a single organization.\"\"\"\n",
    "\n",
    "    # Load model\n",
    "    net = Net().to(DEVICE)\n",
    "\n",
    "    # Load data (CIFAR-10)\n",
    "    # Note: each client gets a different trainloader/valloader, so each client\n",
    "    # will train and evaluate on their own unique data\n",
    "    trainloader = trainloaders[int(cid)]\n",
    "    valloader = valloaders[int(cid)]\n",
    "\n",
    "    # Create a single Flower client representing a single organization\n",
    "    # FlowerClient is a subclass of NumPyClient, so we need to call .to_client()\n",
    "    # to convert it to a subclass of `flwr.client.Client`\n",
    "    return FlowerClient(net, trainloader, valloader).to_client()\n",
    "\n",
    "\n",
    "# Create the ClientApp\n",
    "client = ClientApp(\n",
    "    client_fn=client_fn,\n",
    ")"
   ]
  },
  {
   "cell_type": "markdown",
   "metadata": {},
   "source": [
    "### Define the Flower ServerApp\n",
    "\n",
    "On the server side, we need to configure a strategy which encapsulates the federated learning approach/algorithm, for example, *Federated Averaging* (FedAvg). Flower has a number of built-in strategies, but we can also use our own strategy implementations to customize nearly all aspects of the federated learning approach. For this example, we use the built-in `FedAvg` implementation and customize it using a few basic parameters:"
   ]
  },
  {
   "cell_type": "code",
   "execution_count": null,
   "metadata": {},
   "outputs": [],
   "source": [
    "# Create FedAvg strategy\n",
    "strategy = FedAvg(\n",
    "    fraction_fit=1.0,  # Sample 100% of available clients for training\n",
    "    fraction_evaluate=0.5,  # Sample 50% of available clients for evaluation\n",
    "    min_fit_clients=10,  # Never sample less than 10 clients for training\n",
    "    min_evaluate_clients=5,  # Never sample less than 5 clients for evaluation\n",
    "    min_available_clients=10,  # Wait until all 10 clients are available\n",
    ")"
   ]
  },
  {
   "cell_type": "markdown",
   "metadata": {},
   "source": [
    "Similar to `ClientApp`, we create a `ServerApp`. We pass an instance of `ServerConfig` for defining the number of federated learning rounds (`num_rounds`) and we also pass the previously created `strategy`. `ServerApp` is the entrypoint that Flower uses to call all your server-side code (for example, the strategy)."
   ]
  },
  {
   "cell_type": "code",
   "execution_count": null,
   "metadata": {},
   "outputs": [],
   "source": [
    "# Configure the server for 5 rounds of training\n",
    "config = ServerConfig(num_rounds=5)\n",
    "\n",
    "# Create the ServerApp\n",
    "server = ServerApp(\n",
    "    config=config,\n",
    "    strategy=strategy,\n",
    ")"
   ]
  },
  {
   "cell_type": "markdown",
   "metadata": {},
   "source": [
    "### Run the training\n",
    "\n",
    "In simulation, we often want to control the amount of resources each client can use. In the next cell, we specify a `backend_config` dictionary with the `client_resources` key (required) for defining the amount of CPU and GPU resources each client can access."
   ]
  },
  {
   "cell_type": "code",
   "execution_count": null,
   "metadata": {},
   "outputs": [],
   "source": [
    "# Specify the resources each of your clients need\n",
    "# By default, each client will be allocated 1x CPU and 0x GPUs\n",
    "backend_config = {\"client_resources\": {\"num_cpus\": 1, \"num_gpus\": 0.0}}\n",
    "\n",
    "# When running on GPU, assign an entire GPU for each client\n",
    "if DEVICE.type == \"cuda\":\n",
    "    backend_config = {\"client_resources\": {\"num_cpus\": 1, \"num_gpus\": 1.0}}\n",
    "\n",
    "# Refer to the Flower docs for more details about Flower simulations\n",
    "# and how to set up the `backend_config`"
   ]
  },
  {
   "cell_type": "markdown",
   "metadata": {},
   "source": [
    "The last step is the actual call to `run_simulation` which - you guessed it - runs the simulation. `run_simulation` accepts a number of arguments:\n",
    "- `server_app` and `client_app`: the previously created `ServerApp` and `ClientApp` objects, respectively\n",
    "- `backend_config`: the resource allocation used in this simulation\n",
    "- `num_supernodes`: the number of `SuperNodes` to simulate which equals the number of clients for Flower simulation."
   ]
  },
  {
   "cell_type": "code",
   "execution_count": null,
   "metadata": {},
   "outputs": [],
   "source": [
    "# Run simulation\n",
    "run_simulation(\n",
    "    server_app=server,\n",
    "    client_app=client,\n",
    "    backend_config=backend_config,\n",
    "    num_supernodes=NUM_CLIENTS,\n",
    ")"
   ]
  },
  {
   "cell_type": "markdown",
   "metadata": {},
   "source": [
    "### Behind the scenes\n",
    "\n",
    "So how does this work? How does Flower execute this simulation?\n",
    "\n",
    "When we call `run_simulation`, we tell Flower that there are 10 clients (`num_supernodes=10`, where 1 `SuperNode` launches 1 `ClientApp`). Flower then goes ahead an asks the `ServerApp` to issue an instructions to those nodes using the `FedAvg` strategy. `FedAvg` knows that it should select 100% of the available clients (`fraction_fit=1.0`), so it goes ahead and selects 10 random clients (i.e., 100% of 10).\n",
    "\n",
    "Flower then asks the selected 10 clients to train the model. Each of the 10 `ClientApp` instances receives a message, which causes it to call `client_fn` to create and instance of `FlowerClient`. It then calls `.fit()` on each the `FlowerClient` instances and returns the resulting model parameter updates to the `ServerApp`. When the `ServerApp` receives the model parameter updates from the clients, it hands those updates over to the strategy (*FedAvg*) for aggregation. The strategy aggregates those updates and returns the new global model, which then gets used in the next round of federated learning."
   ]
  },
  {
   "cell_type": "markdown",
   "metadata": {},
   "source": [
    "### Where's the accuracy?\n",
    "\n",
    "You may have noticed that all metrics except for `losses_distributed` are empty. Where did the `{\"accuracy\": float(accuracy)}` go?\n",
    "\n",
    "Flower can automatically aggregate losses returned by individual clients, but it cannot do the same for metrics in the generic metrics dictionary (the one with the `accuracy` key). Metrics dictionaries can contain very different kinds of metrics and even key/value pairs that are not metrics at all, so the framework does not (and can not) know how to handle these automatically.\n",
    "\n",
    "As users, we need to tell the framework how to handle/aggregate these custom metrics, and we do so by passing metric aggregation functions to the strategy. The strategy will then call these functions whenever it receives fit or evaluate metrics from clients. The two possible functions are `fit_metrics_aggregation_fn` and `evaluate_metrics_aggregation_fn`.\n",
    "\n",
    "Let's create a simple weighted averaging function to aggregate the `accuracy` metric we return from `evaluate`:"
   ]
  },
  {
   "cell_type": "code",
   "execution_count": null,
   "metadata": {},
   "outputs": [],
   "source": [
    "def weighted_average(metrics: List[Tuple[int, Metrics]]) -> Metrics:\n",
    "    # Multiply accuracy of each client by number of examples used\n",
    "    accuracies = [num_examples * m[\"accuracy\"] for num_examples, m in metrics]\n",
    "    examples = [num_examples for num_examples, _ in metrics]\n",
    "\n",
    "    # Aggregate and return custom metric (weighted average)\n",
    "    return {\"accuracy\": sum(accuracies) / sum(examples)}"
   ]
  },
  {
   "cell_type": "markdown",
   "metadata": {},
   "source": [
    "Now we tell the strategy to call this function whenever it receives evaluation metric dictionaries from the clients. The only thing left to do is to create a new instance of `ServerApp` with this updated strategy:"
   ]
  },
  {
   "cell_type": "code",
   "execution_count": null,
   "metadata": {},
   "outputs": [],
   "source": [
    "# Create FedAvg strategy\n",
    "strategy = FedAvg(\n",
    "    fraction_fit=1.0,\n",
    "    fraction_evaluate=0.5,\n",
    "    min_fit_clients=10,\n",
    "    min_evaluate_clients=5,\n",
    "    min_available_clients=10,\n",
    "    evaluate_metrics_aggregation_fn=weighted_average,  # <-- pass the metric aggregation function\n",
    ")\n",
    "\n",
    "# Create a new server instance with the updated FedAvg strategy\n",
    "server = ServerApp(\n",
    "    config=config,\n",
    "    strategy=strategy,\n",
    ")\n",
    "\n",
    "# Run simulation\n",
    "run_simulation(\n",
    "    server_app=server,\n",
    "    client_app=client,\n",
    "    backend_config=backend_config,\n",
    "    num_supernodes=NUM_CLIENTS,\n",
    ")"
   ]
  },
  {
   "cell_type": "markdown",
   "metadata": {},
   "source": [
    "We now have a full system that performs federated training and federated evaluation. It uses the `weighted_average` function to aggregate custom evaluation metrics and calculates a single `accuracy` metric across all clients on the server side.\n",
    "\n",
    "The other two categories of metrics (`losses_centralized` and `metrics_centralized`) are still empty because they only apply when centralized evaluation is being used. Part two of the Flower tutorial will cover centralized evaluation."
   ]
  },
  {
   "cell_type": "markdown",
   "metadata": {},
   "source": [
    "## Final remarks\n",
    "\n",
    "Congratulations, you just trained a convolutional neural network, federated over 10 clients! With that, you understand the basics of federated learning with Flower. The same approach you've seen can be used with other machine learning frameworks (not just PyTorch) and tasks (not just CIFAR-10 images classification), for example NLP with Hugging Face Transformers or speech with SpeechBrain.\n",
    "\n",
    "In the next notebook, we're going to cover some more advanced concepts. Want to customize your strategy? Initialize parameters on the server side? Or evaluate the aggregated model on the server side? We'll cover all this and more in the next tutorial."
   ]
  },
  {
   "cell_type": "markdown",
   "metadata": {},
   "source": [
    "## Next steps\n",
    "\n",
    "Before you continue, make sure to join the Flower community on Flower Discuss ([Join Flower Discuss](https://discuss.flower.ai)) and on Slack ([Join Slack](https://flower.ai/join-slack/)).\n",
    "\n",
    "There's a dedicated `#questions` channel if you need help, but we'd also love to hear who you are in `#introductions`!\n",
    "\n",
    "The [Flower Federated Learning Tutorial - Part 2](https://flower.ai/docs/framework/tutorial-use-a-federated-learning-strategy-pytorch.html) goes into more depth about strategies and all the advanced things you can build with them.\n"
   ]
  }
 ],
 "metadata": {
  "colab": {
   "name": "Flower-1-Intro-to-FL-PyTorch.ipynb",
   "provenance": [],
   "toc_visible": true
  },
  "kernelspec": {
   "display_name": "Python 3 (ipykernel)",
   "language": "python",
   "name": "python3"
  }
 },
 "nbformat": 4,
 "nbformat_minor": 4
}<|MERGE_RESOLUTION|>--- conflicted
+++ resolved
@@ -163,11 +163,7 @@
    "cell_type": "markdown",
    "metadata": {},
    "source": [
-<<<<<<< HEAD
-    "We now have a list of ten training sets and ten validation sets (`trainloaders` and `valloaders`) representing the data of ten different organizations. Each `trainloader`/`valloader` pair contains 4500 training examples and 500 validation examples. There's also a single `testloader` (we did not split the test set). Again, this is only necessary for building research or educational systems, actual federated learning systems have their data naturally distributed across multiple partitions (multiple organizations or multiple edge devices).\n",
-=======
     "We now have a list of ten training sets and ten validation sets (`trainloaders` and `valloaders`) representing the data of ten different organizations. Each `trainloader`/`valloader` pair contains 4000 training examples and 1000 validation examples. There's also a single `testloader` (we did not split the test set). Again, this is only necessary for building research or educational systems, actual federated learning systems have their data naturally distributed across multiple partitions.\n",
->>>>>>> 3d17a5eb
     "\n",
     "Let's take a look at the first batch of images and labels in the first training set (i.e., `trainloaders[0]`) before we move on:"
    ]
