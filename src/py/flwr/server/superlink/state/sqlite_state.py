# Copyright 2024 Flower Labs GmbH. All Rights Reserved.
#
# Licensed under the Apache License, Version 2.0 (the "License");
# you may not use this file except in compliance with the License.
# You may obtain a copy of the License at
#
#     http://www.apache.org/licenses/LICENSE-2.0
#
# Unless required by applicable law or agreed to in writing, software
# distributed under the License is distributed on an "AS IS" BASIS,
# WITHOUT WARRANTIES OR CONDITIONS OF ANY KIND, either express or implied.
# See the License for the specific language governing permissions and
# limitations under the License.
# ==============================================================================
"""SQLite based implemenation of server state."""


import json
import re
import sqlite3
import time
from ast import literal_eval
from logging import DEBUG, ERROR
from typing import Any, Dict, List, Optional, Sequence, Set, Tuple, Union, cast
from uuid import UUID, uuid4

from flwr.common import log, now
from flwr.common.constant import NODE_ID_NUM_BYTES, RUN_ID_NUM_BYTES
from flwr.common.typing import Run
from flwr.proto.node_pb2 import Node  # pylint: disable=E0611
from flwr.proto.recordset_pb2 import RecordSet  # pylint: disable=E0611
from flwr.proto.task_pb2 import Task, TaskIns, TaskRes  # pylint: disable=E0611
from flwr.server.utils.validator import validate_task_ins_or_res

from .state import State
from .utils import generate_rand_int_from_bytes, make_node_unavailable_taskres

SQL_CREATE_TABLE_NODE = """
CREATE TABLE IF NOT EXISTS node(
    node_id         INTEGER UNIQUE,
    online_until    REAL,
    ping_interval   REAL,
    public_key      BLOB
);
"""

SQL_CREATE_TABLE_CREDENTIAL = """
CREATE TABLE IF NOT EXISTS credential(
    private_key BLOB PRIMARY KEY,
    public_key BLOB
);
"""

SQL_CREATE_TABLE_PUBLIC_KEY = """
CREATE TABLE IF NOT EXISTS public_key(
    public_key BLOB UNIQUE
);
"""

SQL_CREATE_INDEX_ONLINE_UNTIL = """
CREATE INDEX IF NOT EXISTS idx_online_until ON node (online_until);
"""

SQL_CREATE_TABLE_RUN = """
CREATE TABLE IF NOT EXISTS run(
<<<<<<< HEAD
    run_id          INTEGER UNIQUE,
    fab_id          TEXT,
    fab_version     TEXT,
    overrides       TEXT
=======
    run_id                INTEGER UNIQUE,
    fab_id                TEXT,
    fab_version           TEXT,
    override_config       TEXT
>>>>>>> 7c2c6c34
);
"""

SQL_CREATE_TABLE_TASK_INS = """
CREATE TABLE IF NOT EXISTS task_ins(
    task_id                 TEXT UNIQUE,
    group_id                TEXT,
    run_id                  INTEGER,
    producer_anonymous      BOOLEAN,
    producer_node_id        INTEGER,
    consumer_anonymous      BOOLEAN,
    consumer_node_id        INTEGER,
    created_at              REAL,
    delivered_at            TEXT,
    pushed_at               REAL,
    ttl                     REAL,
    ancestry                TEXT,
    task_type               TEXT,
    recordset               BLOB,
    FOREIGN KEY(run_id) REFERENCES run(run_id)
);
"""

SQL_CREATE_TABLE_TASK_RES = """
CREATE TABLE IF NOT EXISTS task_res(
    task_id                 TEXT UNIQUE,
    group_id                TEXT,
    run_id                  INTEGER,
    producer_anonymous      BOOLEAN,
    producer_node_id        INTEGER,
    consumer_anonymous      BOOLEAN,
    consumer_node_id        INTEGER,
    created_at              REAL,
    delivered_at            TEXT,
    pushed_at               REAL,
    ttl                     REAL,
    ancestry                TEXT,
    task_type               TEXT,
    recordset               BLOB,
    FOREIGN KEY(run_id) REFERENCES run(run_id)
);
"""

DictOrTuple = Union[Tuple[Any, ...], Dict[str, Any]]


class SqliteState(State):  # pylint: disable=R0904
    """SQLite-based state implementation."""

    def __init__(
        self,
        database_path: str,
    ) -> None:
        """Initialize an SqliteState.

        Parameters
        ----------
        database : (path-like object)
            The path to the database file to be opened. Pass ":memory:" to open
            a connection to a database that is in RAM, instead of on disk.
        """
        self.database_path = database_path
        self.conn: Optional[sqlite3.Connection] = None

    def initialize(self, log_queries: bool = False) -> List[Tuple[str]]:
        """Create tables if they don't exist yet.

        Parameters
        ----------
        log_queries : bool
            Log each query which is executed.
        """
        self.conn = sqlite3.connect(self.database_path)
        self.conn.execute("PRAGMA foreign_keys = ON;")
        self.conn.row_factory = dict_factory
        if log_queries:
            self.conn.set_trace_callback(lambda query: log(DEBUG, query))
        cur = self.conn.cursor()

        # Create each table if not exists queries
        cur.execute(SQL_CREATE_TABLE_RUN)
        cur.execute(SQL_CREATE_TABLE_TASK_INS)
        cur.execute(SQL_CREATE_TABLE_TASK_RES)
        cur.execute(SQL_CREATE_TABLE_NODE)
        cur.execute(SQL_CREATE_TABLE_CREDENTIAL)
        cur.execute(SQL_CREATE_TABLE_PUBLIC_KEY)
        cur.execute(SQL_CREATE_INDEX_ONLINE_UNTIL)
        res = cur.execute("SELECT name FROM sqlite_schema;")

        return res.fetchall()

    def query(
        self,
        query: str,
        data: Optional[Union[Sequence[DictOrTuple], DictOrTuple]] = None,
    ) -> List[Dict[str, Any]]:
        """Execute a SQL query."""
        if self.conn is None:
            raise AttributeError("State is not initialized.")

        if data is None:
            data = []

        # Clean up whitespace to make the logs nicer
        query = re.sub(r"\s+", " ", query)

        try:
            with self.conn:
                if (
                    len(data) > 0
                    and isinstance(data, (tuple, list))
                    and isinstance(data[0], (tuple, dict))
                ):
                    rows = self.conn.executemany(query, data)
                else:
                    rows = self.conn.execute(query, data)

                # Extract results before committing to support
                #   INSERT/UPDATE ... RETURNING
                # style queries
                result = rows.fetchall()
        except KeyError as exc:
            log(ERROR, {"query": query, "data": data, "exception": exc})

        return result

    def store_task_ins(self, task_ins: TaskIns) -> Optional[UUID]:
        """Store one TaskIns.

        Usually, the Driver API calls this to schedule instructions.

        Stores the value of the task_ins in the state and, if successful, returns the
        task_id (UUID) of the task_ins. If, for any reason, storing the task_ins fails,
        `None` is returned.

        Constraints
        -----------
        If `task_ins.task.consumer.anonymous` is `True`, then
        `task_ins.task.consumer.node_id` MUST NOT be set (equal 0).

        If `task_ins.task.consumer.anonymous` is `False`, then
        `task_ins.task.consumer.node_id` MUST be set (not 0)
        """
        # Validate task
        errors = validate_task_ins_or_res(task_ins)
        if any(errors):
            log(ERROR, errors)
            return None

        # Create task_id
        task_id = uuid4()

        # Store TaskIns
        task_ins.task_id = str(task_id)
        data = (task_ins_to_dict(task_ins),)
        columns = ", ".join([f":{key}" for key in data[0]])
        query = f"INSERT INTO task_ins VALUES({columns});"

        # Only invalid run_id can trigger IntegrityError.
        # This may need to be changed in the future version with more integrity checks.
        try:
            self.query(query, data)
        except sqlite3.IntegrityError:
            log(ERROR, "`run` is invalid")
            return None

        return task_id

    def get_task_ins(
        self, node_id: Optional[int], limit: Optional[int]
    ) -> List[TaskIns]:
        """Get undelivered TaskIns for one node (either anonymous or with ID).

        Usually, the Fleet API calls this for Nodes planning to work on one or more
        TaskIns.

        Constraints
        -----------
        If `node_id` is not `None`, retrieve all TaskIns where

            1. the `task_ins.task.consumer.node_id` equals `node_id` AND
            2. the `task_ins.task.consumer.anonymous` equals `False` AND
            3. the `task_ins.task.delivered_at` equals `""`.

        If `node_id` is `None`, retrieve all TaskIns where the
        `task_ins.task.consumer.node_id` equals `0` and
        `task_ins.task.consumer.anonymous` is set to `True`.

        `delivered_at` MUST BE set (i.e., not `""`) otherwise the TaskIns MUST not be in
        the result.

        If `limit` is not `None`, return, at most, `limit` number of `task_ins`. If
        `limit` is set, it has to be greater than zero.
        """
        if limit is not None and limit < 1:
            raise AssertionError("`limit` must be >= 1")

        if node_id == 0:
            msg = (
                "`node_id` must be >= 1"
                "\n\n For requesting anonymous tasks use `node_id` equal `None`"
            )
            raise AssertionError(msg)

        data: Dict[str, Union[str, int]] = {}

        if node_id is None:
            # Retrieve all anonymous Tasks
            query = """
                SELECT task_id
                FROM task_ins
                WHERE consumer_anonymous == 1
                AND   consumer_node_id == 0
                AND   delivered_at = ""
            """
        else:
            # Retrieve all TaskIns for node_id
            query = """
                SELECT task_id
                FROM task_ins
                WHERE consumer_anonymous == 0
                AND   consumer_node_id == :node_id
                AND   delivered_at = ""
            """
            data["node_id"] = node_id

        if limit is not None:
            query += " LIMIT :limit"
            data["limit"] = limit

        query += ";"

        rows = self.query(query, data)

        if rows:
            # Prepare query
            task_ids = [row["task_id"] for row in rows]
            placeholders: str = ",".join([f":id_{i}" for i in range(len(task_ids))])
            query = f"""
                UPDATE task_ins
                SET delivered_at = :delivered_at
                WHERE task_id IN ({placeholders})
                RETURNING *;
            """

            # Prepare data for query
            delivered_at = now().isoformat()
            data = {"delivered_at": delivered_at}
            for index, task_id in enumerate(task_ids):
                data[f"id_{index}"] = str(task_id)

            # Run query
            rows = self.query(query, data)

        result = [dict_to_task_ins(row) for row in rows]

        return result

    def store_task_res(self, task_res: TaskRes) -> Optional[UUID]:
        """Store one TaskRes.

        Usually, the Fleet API calls this when Nodes return their results.

        Stores the TaskRes and, if successful, returns the `task_id` (UUID) of
        the `task_res`. If storing the `task_res` fails, `None` is returned.

        Constraints
        -----------
        If `task_res.task.consumer.anonymous` is `True`, then
        `task_res.task.consumer.node_id` MUST NOT be set (equal 0).

        If `task_res.task.consumer.anonymous` is `False`, then
        `task_res.task.consumer.node_id` MUST be set (not 0)
        """
        # Validate task
        errors = validate_task_ins_or_res(task_res)
        if any(errors):
            log(ERROR, errors)
            return None

        # Create task_id
        task_id = uuid4()

        # Store TaskIns
        task_res.task_id = str(task_id)
        data = (task_res_to_dict(task_res),)
        columns = ", ".join([f":{key}" for key in data[0]])
        query = f"INSERT INTO task_res VALUES({columns});"

        # Only invalid run_id can trigger IntegrityError.
        # This may need to be changed in the future version with more integrity checks.
        try:
            self.query(query, data)
        except sqlite3.IntegrityError:
            log(ERROR, "`run` is invalid")
            return None

        return task_id

    # pylint: disable-next=R0914
    def get_task_res(self, task_ids: Set[UUID], limit: Optional[int]) -> List[TaskRes]:
        """Get TaskRes for task_ids.

        Usually, the Driver API calls this method to get results for instructions it has
        previously scheduled.

        Retrieves all TaskRes for the given `task_ids` and returns and empty list if
        none could be found.

        Constraints
        -----------
        If `limit` is not `None`, return, at most, `limit` number of TaskRes. The limit
        will only take effect if enough task_ids are in the set AND are currently
        available. If `limit` is set, it has to be greater than zero.
        """
        if limit is not None and limit < 1:
            raise AssertionError("`limit` must be >= 1")

        # Retrieve all anonymous Tasks
        if len(task_ids) == 0:
            return []

        placeholders = ",".join([f":id_{i}" for i in range(len(task_ids))])
        query = f"""
            SELECT *
            FROM task_res
            WHERE ancestry IN ({placeholders})
            AND delivered_at = ""
        """

        data: Dict[str, Union[str, float, int]] = {}

        if limit is not None:
            query += " LIMIT :limit"
            data["limit"] = limit

        query += ";"

        for index, task_id in enumerate(task_ids):
            data[f"id_{index}"] = str(task_id)

        rows = self.query(query, data)

        if rows:
            # Prepare query
            found_task_ids = [row["task_id"] for row in rows]
            placeholders = ",".join([f":id_{i}" for i in range(len(found_task_ids))])
            query = f"""
                UPDATE task_res
                SET delivered_at = :delivered_at
                WHERE task_id IN ({placeholders})
                RETURNING *;
            """

            # Prepare data for query
            delivered_at = now().isoformat()
            data = {"delivered_at": delivered_at}
            for index, task_id in enumerate(found_task_ids):
                data[f"id_{index}"] = str(task_id)

            # Run query
            rows = self.query(query, data)

        result = [dict_to_task_res(row) for row in rows]

        # 1. Query: Fetch consumer_node_id of remaining task_ids
        # Assume the ancestry field only contains one element
        data.clear()
        replied_task_ids: Set[UUID] = {UUID(str(row["ancestry"])) for row in rows}
        remaining_task_ids = task_ids - replied_task_ids
        placeholders = ",".join([f":id_{i}" for i in range(len(remaining_task_ids))])
        query = f"""
            SELECT consumer_node_id
            FROM task_ins
            WHERE task_id IN ({placeholders});
        """
        for index, task_id in enumerate(remaining_task_ids):
            data[f"id_{index}"] = str(task_id)
        node_ids = [int(row["consumer_node_id"]) for row in self.query(query, data)]

        # 2. Query: Select offline nodes
        placeholders = ",".join([f":id_{i}" for i in range(len(node_ids))])
        query = f"""
            SELECT node_id
            FROM node
            WHERE node_id IN ({placeholders})
            AND online_until < :time;
        """
        data = {f"id_{i}": str(node_id) for i, node_id in enumerate(node_ids)}
        data["time"] = time.time()
        offline_node_ids = [int(row["node_id"]) for row in self.query(query, data)]

        # 3. Query: Select TaskIns for offline nodes
        placeholders = ",".join([f":id_{i}" for i in range(len(offline_node_ids))])
        query = f"""
            SELECT *
            FROM task_ins
            WHERE consumer_node_id IN ({placeholders});
        """
        data = {f"id_{i}": str(node_id) for i, node_id in enumerate(offline_node_ids)}
        task_ins_rows = self.query(query, data)

        # Make TaskRes containing node unavailabe error
        for row in task_ins_rows:
            if limit and len(result) == limit:
                break
            task_ins = dict_to_task_ins(row)
            err_taskres = make_node_unavailable_taskres(
                ref_taskins=task_ins,
            )
            result.append(err_taskres)

        return result

    def num_task_ins(self) -> int:
        """Calculate the number of task_ins in store.

        This includes delivered but not yet deleted task_ins.
        """
        query = "SELECT count(*) AS num FROM task_ins;"
        rows = self.query(query)
        result = rows[0]
        num = cast(int, result["num"])
        return num

    def num_task_res(self) -> int:
        """Calculate the number of task_res in store.

        This includes delivered but not yet deleted task_res.
        """
        query = "SELECT count(*) AS num FROM task_res;"
        rows = self.query(query)
        result: Dict[str, int] = rows[0]
        return result["num"]

    def delete_tasks(self, task_ids: Set[UUID]) -> None:
        """Delete all delivered TaskIns/TaskRes pairs."""
        ids = list(task_ids)
        if len(ids) == 0:
            return None

        placeholders = ",".join([f":id_{index}" for index in range(len(task_ids))])
        data = {f"id_{index}": str(task_id) for index, task_id in enumerate(task_ids)}

        # 1. Query: Delete task_ins which have a delivered task_res
        query_1 = f"""
            DELETE FROM task_ins
            WHERE delivered_at != ''
            AND task_id IN (
                SELECT ancestry
                FROM task_res
                WHERE ancestry IN ({placeholders})
                AND delivered_at != ''
            );
        """

        # 2. Query: Delete delivered task_res to be run after 1. Query
        query_2 = f"""
            DELETE FROM task_res
            WHERE ancestry IN ({placeholders})
            AND delivered_at != '';
        """

        if self.conn is None:
            raise AttributeError("State not intitialized")

        with self.conn:
            self.conn.execute(query_1, data)
            self.conn.execute(query_2, data)

        return None

    def create_node(
        self, ping_interval: float, public_key: Optional[bytes] = None
    ) -> int:
        """Create, store in state, and return `node_id`."""
        # Sample a random int64 as node_id
        node_id = generate_rand_int_from_bytes(NODE_ID_NUM_BYTES)

        query = "SELECT node_id FROM node WHERE public_key = :public_key;"
        row = self.query(query, {"public_key": public_key})

        if len(row) > 0:
            log(ERROR, "Unexpected node registration failure.")
            return 0

        query = (
            "INSERT INTO node "
            "(node_id, online_until, ping_interval, public_key) "
            "VALUES (?, ?, ?, ?)"
        )

        try:
            self.query(
                query, (node_id, time.time() + ping_interval, ping_interval, public_key)
            )
        except sqlite3.IntegrityError:
            log(ERROR, "Unexpected node registration failure.")
            return 0
        return node_id

    def delete_node(self, node_id: int, public_key: Optional[bytes] = None) -> None:
        """Delete a client node."""
        query = "DELETE FROM node WHERE node_id = ?"
        params = (node_id,)

        if public_key is not None:
            query += " AND public_key = ?"
            params += (public_key,)  # type: ignore

        if self.conn is None:
            raise AttributeError("State is not initialized.")

        try:
            with self.conn:
                rows = self.conn.execute(query, params)
                if rows.rowcount < 1:
                    raise ValueError("Public key or node_id not found")
        except KeyError as exc:
            log(ERROR, {"query": query, "data": params, "exception": exc})

    def get_nodes(self, run_id: int) -> Set[int]:
        """Retrieve all currently stored node IDs as a set.

        Constraints
        -----------
        If the provided `run_id` does not exist or has no matching nodes,
        an empty `Set` MUST be returned.
        """
        # Validate run ID
        query = "SELECT COUNT(*) FROM run WHERE run_id = ?;"
        if self.query(query, (run_id,))[0]["COUNT(*)"] == 0:
            return set()

        # Get nodes
        query = "SELECT node_id FROM node WHERE online_until > ?;"
        rows = self.query(query, (time.time(),))
        result: Set[int] = {row["node_id"] for row in rows}
        return result

    def get_node_id(self, client_public_key: bytes) -> Optional[int]:
        """Retrieve stored `node_id` filtered by `client_public_keys`."""
        query = "SELECT node_id FROM node WHERE public_key = :public_key;"
        row = self.query(query, {"public_key": client_public_key})
        if len(row) > 0:
            node_id: int = row[0]["node_id"]
            return node_id
        return None

    def create_run(
        self,
        fab_id: str,
        fab_version: str,
        override_config: Dict[str, str],
    ) -> int:
        """Create a new run for the specified `fab_id` and `fab_version`."""
        # Sample a random int64 as run_id
        run_id = generate_rand_int_from_bytes(RUN_ID_NUM_BYTES)

        # Check conflicts
        query = "SELECT COUNT(*) FROM run WHERE run_id = ?;"
        # If run_id does not exist
        if self.query(query, (run_id,))[0]["COUNT(*)"] == 0:
            query = (
<<<<<<< HEAD
                "INSERT INTO run (run_id, fab_id, fab_version, overrides)"
                "VALUES (?, ?, ?, ?);"
            )
            self.query(query, (run_id, fab_id, fab_version, str(override_config)))
=======
                "INSERT INTO run (run_id, fab_id, fab_version, override_config)"
                "VALUES (?, ?, ?, ?);"
            )
            self.query(
                query, (run_id, fab_id, fab_version, json.dumps(override_config))
            )
>>>>>>> 7c2c6c34
            return run_id
        log(ERROR, "Unexpected run creation failure.")
        return 0

    def store_server_private_public_key(
        self, private_key: bytes, public_key: bytes
    ) -> None:
        """Store `server_private_key` and `server_public_key` in state."""
        query = "SELECT COUNT(*) FROM credential"
        count = self.query(query)[0]["COUNT(*)"]
        if count < 1:
            query = (
                "INSERT OR REPLACE INTO credential (private_key, public_key) "
                "VALUES (:private_key, :public_key)"
            )
            self.query(query, {"private_key": private_key, "public_key": public_key})
        else:
            raise RuntimeError("Server private and public key already set")

    def get_server_private_key(self) -> Optional[bytes]:
        """Retrieve `server_private_key` in urlsafe bytes."""
        query = "SELECT private_key FROM credential"
        rows = self.query(query)
        try:
            private_key: Optional[bytes] = rows[0]["private_key"]
        except IndexError:
            private_key = None
        return private_key

    def get_server_public_key(self) -> Optional[bytes]:
        """Retrieve `server_public_key` in urlsafe bytes."""
        query = "SELECT public_key FROM credential"
        rows = self.query(query)
        try:
            public_key: Optional[bytes] = rows[0]["public_key"]
        except IndexError:
            public_key = None
        return public_key

    def store_client_public_keys(self, public_keys: Set[bytes]) -> None:
        """Store a set of `client_public_keys` in state."""
        query = "INSERT INTO public_key (public_key) VALUES (?)"
        data = [(key,) for key in public_keys]
        self.query(query, data)

    def store_client_public_key(self, public_key: bytes) -> None:
        """Store a `client_public_key` in state."""
        query = "INSERT INTO public_key (public_key) VALUES (:public_key)"
        self.query(query, {"public_key": public_key})

    def get_client_public_keys(self) -> Set[bytes]:
        """Retrieve all currently stored `client_public_keys` as a set."""
        query = "SELECT public_key FROM public_key"
        rows = self.query(query)
        result: Set[bytes] = {row["public_key"] for row in rows}
        return result

    def get_run(self, run_id: int) -> Optional[Run]:
        """Retrieve information about the run with the specified `run_id`."""
        query = "SELECT * FROM run WHERE run_id = ?;"
        try:
            row = self.query(query, (run_id,))[0]
            return Run(
                run_id=run_id,
                fab_id=row["fab_id"],
                fab_version=row["fab_version"],
<<<<<<< HEAD
                override_config=literal_eval(row["overrides"]),
=======
                override_config=json.loads(row["override_config"]),
>>>>>>> 7c2c6c34
            )
        except sqlite3.IntegrityError:
            log(ERROR, "`run_id` does not exist.")
            return None

    def acknowledge_ping(self, node_id: int, ping_interval: float) -> bool:
        """Acknowledge a ping received from a node, serving as a heartbeat."""
        # Update `online_until` and `ping_interval` for the given `node_id`
        query = "UPDATE node SET online_until = ?, ping_interval = ? WHERE node_id = ?;"
        try:
            self.query(query, (time.time() + ping_interval, ping_interval, node_id))
            return True
        except sqlite3.IntegrityError:
            log(ERROR, "`node_id` does not exist.")
            return False


def dict_factory(
    cursor: sqlite3.Cursor,
    row: sqlite3.Row,
) -> Dict[str, Any]:
    """Turn SQLite results into dicts.

    Less efficent for retrival of large amounts of data but easier to use.
    """
    fields = [column[0] for column in cursor.description]
    return dict(zip(fields, row))


def task_ins_to_dict(task_msg: TaskIns) -> Dict[str, Any]:
    """Transform TaskIns to dict."""
    result = {
        "task_id": task_msg.task_id,
        "group_id": task_msg.group_id,
        "run_id": task_msg.run_id,
        "producer_anonymous": task_msg.task.producer.anonymous,
        "producer_node_id": task_msg.task.producer.node_id,
        "consumer_anonymous": task_msg.task.consumer.anonymous,
        "consumer_node_id": task_msg.task.consumer.node_id,
        "created_at": task_msg.task.created_at,
        "delivered_at": task_msg.task.delivered_at,
        "pushed_at": task_msg.task.pushed_at,
        "ttl": task_msg.task.ttl,
        "ancestry": ",".join(task_msg.task.ancestry),
        "task_type": task_msg.task.task_type,
        "recordset": task_msg.task.recordset.SerializeToString(),
    }
    return result


def task_res_to_dict(task_msg: TaskRes) -> Dict[str, Any]:
    """Transform TaskRes to dict."""
    result = {
        "task_id": task_msg.task_id,
        "group_id": task_msg.group_id,
        "run_id": task_msg.run_id,
        "producer_anonymous": task_msg.task.producer.anonymous,
        "producer_node_id": task_msg.task.producer.node_id,
        "consumer_anonymous": task_msg.task.consumer.anonymous,
        "consumer_node_id": task_msg.task.consumer.node_id,
        "created_at": task_msg.task.created_at,
        "delivered_at": task_msg.task.delivered_at,
        "pushed_at": task_msg.task.pushed_at,
        "ttl": task_msg.task.ttl,
        "ancestry": ",".join(task_msg.task.ancestry),
        "task_type": task_msg.task.task_type,
        "recordset": task_msg.task.recordset.SerializeToString(),
    }
    return result


def dict_to_task_ins(task_dict: Dict[str, Any]) -> TaskIns:
    """Turn task_dict into protobuf message."""
    recordset = RecordSet()
    recordset.ParseFromString(task_dict["recordset"])

    result = TaskIns(
        task_id=task_dict["task_id"],
        group_id=task_dict["group_id"],
        run_id=task_dict["run_id"],
        task=Task(
            producer=Node(
                node_id=task_dict["producer_node_id"],
                anonymous=task_dict["producer_anonymous"],
            ),
            consumer=Node(
                node_id=task_dict["consumer_node_id"],
                anonymous=task_dict["consumer_anonymous"],
            ),
            created_at=task_dict["created_at"],
            delivered_at=task_dict["delivered_at"],
            pushed_at=task_dict["pushed_at"],
            ttl=task_dict["ttl"],
            ancestry=task_dict["ancestry"].split(","),
            task_type=task_dict["task_type"],
            recordset=recordset,
        ),
    )
    return result


def dict_to_task_res(task_dict: Dict[str, Any]) -> TaskRes:
    """Turn task_dict into protobuf message."""
    recordset = RecordSet()
    recordset.ParseFromString(task_dict["recordset"])

    result = TaskRes(
        task_id=task_dict["task_id"],
        group_id=task_dict["group_id"],
        run_id=task_dict["run_id"],
        task=Task(
            producer=Node(
                node_id=task_dict["producer_node_id"],
                anonymous=task_dict["producer_anonymous"],
            ),
            consumer=Node(
                node_id=task_dict["consumer_node_id"],
                anonymous=task_dict["consumer_anonymous"],
            ),
            created_at=task_dict["created_at"],
            delivered_at=task_dict["delivered_at"],
            pushed_at=task_dict["pushed_at"],
            ttl=task_dict["ttl"],
            ancestry=task_dict["ancestry"].split(","),
            task_type=task_dict["task_type"],
            recordset=recordset,
        ),
    )
    return result<|MERGE_RESOLUTION|>--- conflicted
+++ resolved
@@ -19,7 +19,6 @@
 import re
 import sqlite3
 import time
-from ast import literal_eval
 from logging import DEBUG, ERROR
 from typing import Any, Dict, List, Optional, Sequence, Set, Tuple, Union, cast
 from uuid import UUID, uuid4
@@ -63,17 +62,10 @@
 
 SQL_CREATE_TABLE_RUN = """
 CREATE TABLE IF NOT EXISTS run(
-<<<<<<< HEAD
-    run_id          INTEGER UNIQUE,
-    fab_id          TEXT,
-    fab_version     TEXT,
-    overrides       TEXT
-=======
     run_id                INTEGER UNIQUE,
     fab_id                TEXT,
     fab_version           TEXT,
     override_config       TEXT
->>>>>>> 7c2c6c34
 );
 """
 
@@ -638,19 +630,12 @@
         # If run_id does not exist
         if self.query(query, (run_id,))[0]["COUNT(*)"] == 0:
             query = (
-<<<<<<< HEAD
-                "INSERT INTO run (run_id, fab_id, fab_version, overrides)"
-                "VALUES (?, ?, ?, ?);"
-            )
-            self.query(query, (run_id, fab_id, fab_version, str(override_config)))
-=======
                 "INSERT INTO run (run_id, fab_id, fab_version, override_config)"
                 "VALUES (?, ?, ?, ?);"
             )
             self.query(
                 query, (run_id, fab_id, fab_version, json.dumps(override_config))
             )
->>>>>>> 7c2c6c34
             return run_id
         log(ERROR, "Unexpected run creation failure.")
         return 0
@@ -717,11 +702,7 @@
                 run_id=run_id,
                 fab_id=row["fab_id"],
                 fab_version=row["fab_version"],
-<<<<<<< HEAD
-                override_config=literal_eval(row["overrides"]),
-=======
                 override_config=json.loads(row["override_config"]),
->>>>>>> 7c2c6c34
             )
         except sqlite3.IntegrityError:
             log(ERROR, "`run_id` does not exist.")
