# Copyright 2024 Flower Labs GmbH. All Rights Reserved.
#
# Licensed under the Apache License, Version 2.0 (the "License");
# you may not use this file except in compliance with the License.
# You may obtain a copy of the License at
#
#     http://www.apache.org/licenses/LICENSE-2.0
#
# Unless required by applicable law or agreed to in writing, software
# distributed under the License is distributed on an "AS IS" BASIS,
# WITHOUT WARRANTIES OR CONDITIONS OF ANY KIND, either express or implied.
# See the License for the specific language governing permissions and
# limitations under the License.
# ==============================================================================
"""SQLite based implemenation of server state."""


import json
import re
import sqlite3
import time
from ast import literal_eval
from logging import DEBUG, ERROR
from typing import Any, Dict, List, Optional, Sequence, Set, Tuple, Union, cast
from uuid import UUID, uuid4

from flwr.common import log, now
from flwr.common.constant import NODE_ID_NUM_BYTES, RUN_ID_NUM_BYTES
from flwr.common.typing import ConfigsRecordValues, Run
from flwr.proto.node_pb2 import Node  # pylint: disable=E0611
from flwr.proto.recordset_pb2 import RecordSet  # pylint: disable=E0611
from flwr.proto.task_pb2 import Task, TaskIns, TaskRes  # pylint: disable=E0611
from flwr.server.utils.validator import validate_task_ins_or_res

from .state import State
from .utils import generate_rand_int_from_bytes, make_node_unavailable_taskres

SQL_CREATE_TABLE_NODE = """
CREATE TABLE IF NOT EXISTS node(
    node_id         INTEGER UNIQUE,
    online_until    REAL,
    ping_interval   REAL,
    public_key      BLOB
);
"""

SQL_CREATE_TABLE_CREDENTIAL = """
CREATE TABLE IF NOT EXISTS credential(
    private_key BLOB PRIMARY KEY,
    public_key BLOB
);
"""

SQL_CREATE_TABLE_PUBLIC_KEY = """
CREATE TABLE IF NOT EXISTS public_key(
    public_key BLOB UNIQUE
);
"""

SQL_CREATE_INDEX_ONLINE_UNTIL = """
CREATE INDEX IF NOT EXISTS idx_online_until ON node (online_until);
"""

SQL_CREATE_TABLE_RUN = """
CREATE TABLE IF NOT EXISTS run(
<<<<<<< HEAD
    run_id                INTEGER UNIQUE,
    fab_id                TEXT,
    fab_version           TEXT,
    override_config       TEXT
=======
    run_id          INTEGER UNIQUE,
    fab_id          TEXT,
    fab_version     TEXT,
    overrides       TEXT
>>>>>>> d933ba3c
);
"""

SQL_CREATE_TABLE_TASK_INS = """
CREATE TABLE IF NOT EXISTS task_ins(
    task_id                 TEXT UNIQUE,
    group_id                TEXT,
    run_id                  INTEGER,
    producer_anonymous      BOOLEAN,
    producer_node_id        INTEGER,
    consumer_anonymous      BOOLEAN,
    consumer_node_id        INTEGER,
    created_at              REAL,
    delivered_at            TEXT,
    pushed_at               REAL,
    ttl                     REAL,
    ancestry                TEXT,
    task_type               TEXT,
    recordset               BLOB,
    FOREIGN KEY(run_id) REFERENCES run(run_id)
);
"""

SQL_CREATE_TABLE_TASK_RES = """
CREATE TABLE IF NOT EXISTS task_res(
    task_id                 TEXT UNIQUE,
    group_id                TEXT,
    run_id                  INTEGER,
    producer_anonymous      BOOLEAN,
    producer_node_id        INTEGER,
    consumer_anonymous      BOOLEAN,
    consumer_node_id        INTEGER,
    created_at              REAL,
    delivered_at            TEXT,
    pushed_at               REAL,
    ttl                     REAL,
    ancestry                TEXT,
    task_type               TEXT,
    recordset               BLOB,
    FOREIGN KEY(run_id) REFERENCES run(run_id)
);
"""

DictOrTuple = Union[Tuple[Any, ...], Dict[str, Any]]


class SqliteState(State):  # pylint: disable=R0904
    """SQLite-based state implementation."""

    def __init__(
        self,
        database_path: str,
    ) -> None:
        """Initialize an SqliteState.

        Parameters
        ----------
        database : (path-like object)
            The path to the database file to be opened. Pass ":memory:" to open
            a connection to a database that is in RAM, instead of on disk.
        """
        self.database_path = database_path
        self.conn: Optional[sqlite3.Connection] = None

    def initialize(self, log_queries: bool = False) -> List[Tuple[str]]:
        """Create tables if they don't exist yet.

        Parameters
        ----------
        log_queries : bool
            Log each query which is executed.
        """
        self.conn = sqlite3.connect(self.database_path)
        self.conn.execute("PRAGMA foreign_keys = ON;")
        self.conn.row_factory = dict_factory
        if log_queries:
            self.conn.set_trace_callback(lambda query: log(DEBUG, query))
        cur = self.conn.cursor()

        # Create each table if not exists queries
        cur.execute(SQL_CREATE_TABLE_RUN)
        cur.execute(SQL_CREATE_TABLE_TASK_INS)
        cur.execute(SQL_CREATE_TABLE_TASK_RES)
        cur.execute(SQL_CREATE_TABLE_NODE)
        cur.execute(SQL_CREATE_TABLE_CREDENTIAL)
        cur.execute(SQL_CREATE_TABLE_PUBLIC_KEY)
        cur.execute(SQL_CREATE_INDEX_ONLINE_UNTIL)
        res = cur.execute("SELECT name FROM sqlite_schema;")

        return res.fetchall()

    def query(
        self,
        query: str,
        data: Optional[Union[Sequence[DictOrTuple], DictOrTuple]] = None,
    ) -> List[Dict[str, Any]]:
        """Execute a SQL query."""
        if self.conn is None:
            raise AttributeError("State is not initialized.")

        if data is None:
            data = []

        # Clean up whitespace to make the logs nicer
        query = re.sub(r"\s+", " ", query)

        try:
            with self.conn:
                if (
                    len(data) > 0
                    and isinstance(data, (tuple, list))
                    and isinstance(data[0], (tuple, dict))
                ):
                    rows = self.conn.executemany(query, data)
                else:
                    rows = self.conn.execute(query, data)

                # Extract results before committing to support
                #   INSERT/UPDATE ... RETURNING
                # style queries
                result = rows.fetchall()
        except KeyError as exc:
            log(ERROR, {"query": query, "data": data, "exception": exc})

        return result

    def store_task_ins(self, task_ins: TaskIns) -> Optional[UUID]:
        """Store one TaskIns.

        Usually, the Driver API calls this to schedule instructions.

        Stores the value of the task_ins in the state and, if successful, returns the
        task_id (UUID) of the task_ins. If, for any reason, storing the task_ins fails,
        `None` is returned.

        Constraints
        -----------
        If `task_ins.task.consumer.anonymous` is `True`, then
        `task_ins.task.consumer.node_id` MUST NOT be set (equal 0).

        If `task_ins.task.consumer.anonymous` is `False`, then
        `task_ins.task.consumer.node_id` MUST be set (not 0)
        """
        # Validate task
        errors = validate_task_ins_or_res(task_ins)
        if any(errors):
            log(ERROR, errors)
            return None

        # Create task_id
        task_id = uuid4()

        # Store TaskIns
        task_ins.task_id = str(task_id)
        data = (task_ins_to_dict(task_ins),)
        columns = ", ".join([f":{key}" for key in data[0]])
        query = f"INSERT INTO task_ins VALUES({columns});"

        # Only invalid run_id can trigger IntegrityError.
        # This may need to be changed in the future version with more integrity checks.
        try:
            self.query(query, data)
        except sqlite3.IntegrityError:
            log(ERROR, "`run` is invalid")
            return None

        return task_id

    def get_task_ins(
        self, node_id: Optional[int], limit: Optional[int]
    ) -> List[TaskIns]:
        """Get undelivered TaskIns for one node (either anonymous or with ID).

        Usually, the Fleet API calls this for Nodes planning to work on one or more
        TaskIns.

        Constraints
        -----------
        If `node_id` is not `None`, retrieve all TaskIns where

            1. the `task_ins.task.consumer.node_id` equals `node_id` AND
            2. the `task_ins.task.consumer.anonymous` equals `False` AND
            3. the `task_ins.task.delivered_at` equals `""`.

        If `node_id` is `None`, retrieve all TaskIns where the
        `task_ins.task.consumer.node_id` equals `0` and
        `task_ins.task.consumer.anonymous` is set to `True`.

        `delivered_at` MUST BE set (i.e., not `""`) otherwise the TaskIns MUST not be in
        the result.

        If `limit` is not `None`, return, at most, `limit` number of `task_ins`. If
        `limit` is set, it has to be greater than zero.
        """
        if limit is not None and limit < 1:
            raise AssertionError("`limit` must be >= 1")

        if node_id == 0:
            msg = (
                "`node_id` must be >= 1"
                "\n\n For requesting anonymous tasks use `node_id` equal `None`"
            )
            raise AssertionError(msg)

        data: Dict[str, Union[str, int]] = {}

        if node_id is None:
            # Retrieve all anonymous Tasks
            query = """
                SELECT task_id
                FROM task_ins
                WHERE consumer_anonymous == 1
                AND   consumer_node_id == 0
                AND   delivered_at = ""
            """
        else:
            # Retrieve all TaskIns for node_id
            query = """
                SELECT task_id
                FROM task_ins
                WHERE consumer_anonymous == 0
                AND   consumer_node_id == :node_id
                AND   delivered_at = ""
            """
            data["node_id"] = node_id

        if limit is not None:
            query += " LIMIT :limit"
            data["limit"] = limit

        query += ";"

        rows = self.query(query, data)

        if rows:
            # Prepare query
            task_ids = [row["task_id"] for row in rows]
            placeholders: str = ",".join([f":id_{i}" for i in range(len(task_ids))])
            query = f"""
                UPDATE task_ins
                SET delivered_at = :delivered_at
                WHERE task_id IN ({placeholders})
                RETURNING *;
            """

            # Prepare data for query
            delivered_at = now().isoformat()
            data = {"delivered_at": delivered_at}
            for index, task_id in enumerate(task_ids):
                data[f"id_{index}"] = str(task_id)

            # Run query
            rows = self.query(query, data)

        result = [dict_to_task_ins(row) for row in rows]

        return result

    def store_task_res(self, task_res: TaskRes) -> Optional[UUID]:
        """Store one TaskRes.

        Usually, the Fleet API calls this when Nodes return their results.

        Stores the TaskRes and, if successful, returns the `task_id` (UUID) of
        the `task_res`. If storing the `task_res` fails, `None` is returned.

        Constraints
        -----------
        If `task_res.task.consumer.anonymous` is `True`, then
        `task_res.task.consumer.node_id` MUST NOT be set (equal 0).

        If `task_res.task.consumer.anonymous` is `False`, then
        `task_res.task.consumer.node_id` MUST be set (not 0)
        """
        # Validate task
        errors = validate_task_ins_or_res(task_res)
        if any(errors):
            log(ERROR, errors)
            return None

        # Create task_id
        task_id = uuid4()

        # Store TaskIns
        task_res.task_id = str(task_id)
        data = (task_res_to_dict(task_res),)
        columns = ", ".join([f":{key}" for key in data[0]])
        query = f"INSERT INTO task_res VALUES({columns});"

        # Only invalid run_id can trigger IntegrityError.
        # This may need to be changed in the future version with more integrity checks.
        try:
            self.query(query, data)
        except sqlite3.IntegrityError:
            log(ERROR, "`run` is invalid")
            return None

        return task_id

    # pylint: disable-next=R0914
    def get_task_res(self, task_ids: Set[UUID], limit: Optional[int]) -> List[TaskRes]:
        """Get TaskRes for task_ids.

        Usually, the Driver API calls this method to get results for instructions it has
        previously scheduled.

        Retrieves all TaskRes for the given `task_ids` and returns and empty list if
        none could be found.

        Constraints
        -----------
        If `limit` is not `None`, return, at most, `limit` number of TaskRes. The limit
        will only take effect if enough task_ids are in the set AND are currently
        available. If `limit` is set, it has to be greater than zero.
        """
        if limit is not None and limit < 1:
            raise AssertionError("`limit` must be >= 1")

        # Retrieve all anonymous Tasks
        if len(task_ids) == 0:
            return []

        placeholders = ",".join([f":id_{i}" for i in range(len(task_ids))])
        query = f"""
            SELECT *
            FROM task_res
            WHERE ancestry IN ({placeholders})
            AND delivered_at = ""
        """

        data: Dict[str, Union[str, float, int]] = {}

        if limit is not None:
            query += " LIMIT :limit"
            data["limit"] = limit

        query += ";"

        for index, task_id in enumerate(task_ids):
            data[f"id_{index}"] = str(task_id)

        rows = self.query(query, data)

        if rows:
            # Prepare query
            found_task_ids = [row["task_id"] for row in rows]
            placeholders = ",".join([f":id_{i}" for i in range(len(found_task_ids))])
            query = f"""
                UPDATE task_res
                SET delivered_at = :delivered_at
                WHERE task_id IN ({placeholders})
                RETURNING *;
            """

            # Prepare data for query
            delivered_at = now().isoformat()
            data = {"delivered_at": delivered_at}
            for index, task_id in enumerate(found_task_ids):
                data[f"id_{index}"] = str(task_id)

            # Run query
            rows = self.query(query, data)

        result = [dict_to_task_res(row) for row in rows]

        # 1. Query: Fetch consumer_node_id of remaining task_ids
        # Assume the ancestry field only contains one element
        data.clear()
        replied_task_ids: Set[UUID] = {UUID(str(row["ancestry"])) for row in rows}
        remaining_task_ids = task_ids - replied_task_ids
        placeholders = ",".join([f":id_{i}" for i in range(len(remaining_task_ids))])
        query = f"""
            SELECT consumer_node_id
            FROM task_ins
            WHERE task_id IN ({placeholders});
        """
        for index, task_id in enumerate(remaining_task_ids):
            data[f"id_{index}"] = str(task_id)
        node_ids = [int(row["consumer_node_id"]) for row in self.query(query, data)]

        # 2. Query: Select offline nodes
        placeholders = ",".join([f":id_{i}" for i in range(len(node_ids))])
        query = f"""
            SELECT node_id
            FROM node
            WHERE node_id IN ({placeholders})
            AND online_until < :time;
        """
        data = {f"id_{i}": str(node_id) for i, node_id in enumerate(node_ids)}
        data["time"] = time.time()
        offline_node_ids = [int(row["node_id"]) for row in self.query(query, data)]

        # 3. Query: Select TaskIns for offline nodes
        placeholders = ",".join([f":id_{i}" for i in range(len(offline_node_ids))])
        query = f"""
            SELECT *
            FROM task_ins
            WHERE consumer_node_id IN ({placeholders});
        """
        data = {f"id_{i}": str(node_id) for i, node_id in enumerate(offline_node_ids)}
        task_ins_rows = self.query(query, data)

        # Make TaskRes containing node unavailabe error
        for row in task_ins_rows:
            if limit and len(result) == limit:
                break
            task_ins = dict_to_task_ins(row)
            err_taskres = make_node_unavailable_taskres(
                ref_taskins=task_ins,
            )
            result.append(err_taskres)

        return result

    def num_task_ins(self) -> int:
        """Calculate the number of task_ins in store.

        This includes delivered but not yet deleted task_ins.
        """
        query = "SELECT count(*) AS num FROM task_ins;"
        rows = self.query(query)
        result = rows[0]
        num = cast(int, result["num"])
        return num

    def num_task_res(self) -> int:
        """Calculate the number of task_res in store.

        This includes delivered but not yet deleted task_res.
        """
        query = "SELECT count(*) AS num FROM task_res;"
        rows = self.query(query)
        result: Dict[str, int] = rows[0]
        return result["num"]

    def delete_tasks(self, task_ids: Set[UUID]) -> None:
        """Delete all delivered TaskIns/TaskRes pairs."""
        ids = list(task_ids)
        if len(ids) == 0:
            return None

        placeholders = ",".join([f":id_{index}" for index in range(len(task_ids))])
        data = {f"id_{index}": str(task_id) for index, task_id in enumerate(task_ids)}

        # 1. Query: Delete task_ins which have a delivered task_res
        query_1 = f"""
            DELETE FROM task_ins
            WHERE delivered_at != ''
            AND task_id IN (
                SELECT ancestry
                FROM task_res
                WHERE ancestry IN ({placeholders})
                AND delivered_at != ''
            );
        """

        # 2. Query: Delete delivered task_res to be run after 1. Query
        query_2 = f"""
            DELETE FROM task_res
            WHERE ancestry IN ({placeholders})
            AND delivered_at != '';
        """

        if self.conn is None:
            raise AttributeError("State not intitialized")

        with self.conn:
            self.conn.execute(query_1, data)
            self.conn.execute(query_2, data)

        return None

    def create_node(
        self, ping_interval: float, public_key: Optional[bytes] = None
    ) -> int:
        """Create, store in state, and return `node_id`."""
        # Sample a random int64 as node_id
        node_id = generate_rand_int_from_bytes(NODE_ID_NUM_BYTES)

        query = "SELECT node_id FROM node WHERE public_key = :public_key;"
        row = self.query(query, {"public_key": public_key})

        if len(row) > 0:
            log(ERROR, "Unexpected node registration failure.")
            return 0

        query = (
            "INSERT INTO node "
            "(node_id, online_until, ping_interval, public_key) "
            "VALUES (?, ?, ?, ?)"
        )

        try:
            self.query(
                query, (node_id, time.time() + ping_interval, ping_interval, public_key)
            )
        except sqlite3.IntegrityError:
            log(ERROR, "Unexpected node registration failure.")
            return 0
        return node_id

    def delete_node(self, node_id: int, public_key: Optional[bytes] = None) -> None:
        """Delete a client node."""
        query = "DELETE FROM node WHERE node_id = ?"
        params = (node_id,)

        if public_key is not None:
            query += " AND public_key = ?"
            params += (public_key,)  # type: ignore

        if self.conn is None:
            raise AttributeError("State is not initialized.")

        try:
            with self.conn:
                rows = self.conn.execute(query, params)
                if rows.rowcount < 1:
                    raise ValueError("Public key or node_id not found")
        except KeyError as exc:
            log(ERROR, {"query": query, "data": params, "exception": exc})

    def get_nodes(self, run_id: int) -> Set[int]:
        """Retrieve all currently stored node IDs as a set.

        Constraints
        -----------
        If the provided `run_id` does not exist or has no matching nodes,
        an empty `Set` MUST be returned.
        """
        # Validate run ID
        query = "SELECT COUNT(*) FROM run WHERE run_id = ?;"
        if self.query(query, (run_id,))[0]["COUNT(*)"] == 0:
            return set()

        # Get nodes
        query = "SELECT node_id FROM node WHERE online_until > ?;"
        rows = self.query(query, (time.time(),))
        result: Set[int] = {row["node_id"] for row in rows}
        return result

    def get_node_id(self, client_public_key: bytes) -> Optional[int]:
        """Retrieve stored `node_id` filtered by `client_public_keys`."""
        query = "SELECT node_id FROM node WHERE public_key = :public_key;"
        row = self.query(query, {"public_key": client_public_key})
        if len(row) > 0:
            node_id: int = row[0]["node_id"]
            return node_id
        return None

    def create_run(
        self,
        fab_id: str,
        fab_version: str,
<<<<<<< HEAD
        override_config: Dict[str, str],
=======
        override_config: Dict[str, ConfigsRecordValues],
>>>>>>> d933ba3c
    ) -> int:
        """Create a new run for the specified `fab_id` and `fab_version`."""
        # Sample a random int64 as run_id
        run_id = generate_rand_int_from_bytes(RUN_ID_NUM_BYTES)

        # Check conflicts
        query = "SELECT COUNT(*) FROM run WHERE run_id = ?;"
        # If run_id does not exist
        if self.query(query, (run_id,))[0]["COUNT(*)"] == 0:
            query = (
<<<<<<< HEAD
                "INSERT INTO run (run_id, fab_id, fab_version, override_config)"
                "VALUES (?, ?, ?, ?);"
            )
            self.query(
                query, (run_id, fab_id, fab_version, json.dumps(override_config))
            )
=======
                "INSERT INTO run (run_id, fab_id, fab_version, overrides)"
                "VALUES (?, ?, ?, ?);"
            )
            self.query(query, (run_id, fab_id, fab_version, str(override_config)))
>>>>>>> d933ba3c
            return run_id
        log(ERROR, "Unexpected run creation failure.")
        return 0

    def store_server_private_public_key(
        self, private_key: bytes, public_key: bytes
    ) -> None:
        """Store `server_private_key` and `server_public_key` in state."""
        query = "SELECT COUNT(*) FROM credential"
        count = self.query(query)[0]["COUNT(*)"]
        if count < 1:
            query = (
                "INSERT OR REPLACE INTO credential (private_key, public_key) "
                "VALUES (:private_key, :public_key)"
            )
            self.query(query, {"private_key": private_key, "public_key": public_key})
        else:
            raise RuntimeError("Server private and public key already set")

    def get_server_private_key(self) -> Optional[bytes]:
        """Retrieve `server_private_key` in urlsafe bytes."""
        query = "SELECT private_key FROM credential"
        rows = self.query(query)
        try:
            private_key: Optional[bytes] = rows[0]["private_key"]
        except IndexError:
            private_key = None
        return private_key

    def get_server_public_key(self) -> Optional[bytes]:
        """Retrieve `server_public_key` in urlsafe bytes."""
        query = "SELECT public_key FROM credential"
        rows = self.query(query)
        try:
            public_key: Optional[bytes] = rows[0]["public_key"]
        except IndexError:
            public_key = None
        return public_key

    def store_client_public_keys(self, public_keys: Set[bytes]) -> None:
        """Store a set of `client_public_keys` in state."""
        query = "INSERT INTO public_key (public_key) VALUES (?)"
        data = [(key,) for key in public_keys]
        self.query(query, data)

    def store_client_public_key(self, public_key: bytes) -> None:
        """Store a `client_public_key` in state."""
        query = "INSERT INTO public_key (public_key) VALUES (:public_key)"
        self.query(query, {"public_key": public_key})

    def get_client_public_keys(self) -> Set[bytes]:
        """Retrieve all currently stored `client_public_keys` as a set."""
        query = "SELECT public_key FROM public_key"
        rows = self.query(query)
        result: Set[bytes] = {row["public_key"] for row in rows}
        return result

    def get_run(self, run_id: int) -> Optional[Run]:
        """Retrieve information about the run with the specified `run_id`."""
        query = "SELECT * FROM run WHERE run_id = ?;"
        try:
            row = self.query(query, (run_id,))[0]
            return Run(
                run_id=run_id,
                fab_id=row["fab_id"],
                fab_version=row["fab_version"],
<<<<<<< HEAD
                override_config=json.loads(row["override_config"]),
=======
                override_config=literal_eval(row["overrides"]),
>>>>>>> d933ba3c
            )
        except sqlite3.IntegrityError:
            log(ERROR, "`run_id` does not exist.")
            return None

    def acknowledge_ping(self, node_id: int, ping_interval: float) -> bool:
        """Acknowledge a ping received from a node, serving as a heartbeat."""
        # Update `online_until` and `ping_interval` for the given `node_id`
        query = "UPDATE node SET online_until = ?, ping_interval = ? WHERE node_id = ?;"
        try:
            self.query(query, (time.time() + ping_interval, ping_interval, node_id))
            return True
        except sqlite3.IntegrityError:
            log(ERROR, "`node_id` does not exist.")
            return False


def dict_factory(
    cursor: sqlite3.Cursor,
    row: sqlite3.Row,
) -> Dict[str, Any]:
    """Turn SQLite results into dicts.

    Less efficent for retrival of large amounts of data but easier to use.
    """
    fields = [column[0] for column in cursor.description]
    return dict(zip(fields, row))


def task_ins_to_dict(task_msg: TaskIns) -> Dict[str, Any]:
    """Transform TaskIns to dict."""
    result = {
        "task_id": task_msg.task_id,
        "group_id": task_msg.group_id,
        "run_id": task_msg.run_id,
        "producer_anonymous": task_msg.task.producer.anonymous,
        "producer_node_id": task_msg.task.producer.node_id,
        "consumer_anonymous": task_msg.task.consumer.anonymous,
        "consumer_node_id": task_msg.task.consumer.node_id,
        "created_at": task_msg.task.created_at,
        "delivered_at": task_msg.task.delivered_at,
        "pushed_at": task_msg.task.pushed_at,
        "ttl": task_msg.task.ttl,
        "ancestry": ",".join(task_msg.task.ancestry),
        "task_type": task_msg.task.task_type,
        "recordset": task_msg.task.recordset.SerializeToString(),
    }
    return result


def task_res_to_dict(task_msg: TaskRes) -> Dict[str, Any]:
    """Transform TaskRes to dict."""
    result = {
        "task_id": task_msg.task_id,
        "group_id": task_msg.group_id,
        "run_id": task_msg.run_id,
        "producer_anonymous": task_msg.task.producer.anonymous,
        "producer_node_id": task_msg.task.producer.node_id,
        "consumer_anonymous": task_msg.task.consumer.anonymous,
        "consumer_node_id": task_msg.task.consumer.node_id,
        "created_at": task_msg.task.created_at,
        "delivered_at": task_msg.task.delivered_at,
        "pushed_at": task_msg.task.pushed_at,
        "ttl": task_msg.task.ttl,
        "ancestry": ",".join(task_msg.task.ancestry),
        "task_type": task_msg.task.task_type,
        "recordset": task_msg.task.recordset.SerializeToString(),
    }
    return result


def dict_to_task_ins(task_dict: Dict[str, Any]) -> TaskIns:
    """Turn task_dict into protobuf message."""
    recordset = RecordSet()
    recordset.ParseFromString(task_dict["recordset"])

    result = TaskIns(
        task_id=task_dict["task_id"],
        group_id=task_dict["group_id"],
        run_id=task_dict["run_id"],
        task=Task(
            producer=Node(
                node_id=task_dict["producer_node_id"],
                anonymous=task_dict["producer_anonymous"],
            ),
            consumer=Node(
                node_id=task_dict["consumer_node_id"],
                anonymous=task_dict["consumer_anonymous"],
            ),
            created_at=task_dict["created_at"],
            delivered_at=task_dict["delivered_at"],
            pushed_at=task_dict["pushed_at"],
            ttl=task_dict["ttl"],
            ancestry=task_dict["ancestry"].split(","),
            task_type=task_dict["task_type"],
            recordset=recordset,
        ),
    )
    return result


def dict_to_task_res(task_dict: Dict[str, Any]) -> TaskRes:
    """Turn task_dict into protobuf message."""
    recordset = RecordSet()
    recordset.ParseFromString(task_dict["recordset"])

    result = TaskRes(
        task_id=task_dict["task_id"],
        group_id=task_dict["group_id"],
        run_id=task_dict["run_id"],
        task=Task(
            producer=Node(
                node_id=task_dict["producer_node_id"],
                anonymous=task_dict["producer_anonymous"],
            ),
            consumer=Node(
                node_id=task_dict["consumer_node_id"],
                anonymous=task_dict["consumer_anonymous"],
            ),
            created_at=task_dict["created_at"],
            delivered_at=task_dict["delivered_at"],
            pushed_at=task_dict["pushed_at"],
            ttl=task_dict["ttl"],
            ancestry=task_dict["ancestry"].split(","),
            task_type=task_dict["task_type"],
            recordset=recordset,
        ),
    )
    return result<|MERGE_RESOLUTION|>--- conflicted
+++ resolved
@@ -63,17 +63,10 @@
 
 SQL_CREATE_TABLE_RUN = """
 CREATE TABLE IF NOT EXISTS run(
-<<<<<<< HEAD
     run_id                INTEGER UNIQUE,
     fab_id                TEXT,
     fab_version           TEXT,
     override_config       TEXT
-=======
-    run_id          INTEGER UNIQUE,
-    fab_id          TEXT,
-    fab_version     TEXT,
-    overrides       TEXT
->>>>>>> d933ba3c
 );
 """
 
@@ -627,11 +620,7 @@
         self,
         fab_id: str,
         fab_version: str,
-<<<<<<< HEAD
-        override_config: Dict[str, str],
-=======
         override_config: Dict[str, ConfigsRecordValues],
->>>>>>> d933ba3c
     ) -> int:
         """Create a new run for the specified `fab_id` and `fab_version`."""
         # Sample a random int64 as run_id
@@ -642,19 +631,12 @@
         # If run_id does not exist
         if self.query(query, (run_id,))[0]["COUNT(*)"] == 0:
             query = (
-<<<<<<< HEAD
                 "INSERT INTO run (run_id, fab_id, fab_version, override_config)"
                 "VALUES (?, ?, ?, ?);"
             )
             self.query(
                 query, (run_id, fab_id, fab_version, json.dumps(override_config))
             )
-=======
-                "INSERT INTO run (run_id, fab_id, fab_version, overrides)"
-                "VALUES (?, ?, ?, ?);"
-            )
-            self.query(query, (run_id, fab_id, fab_version, str(override_config)))
->>>>>>> d933ba3c
             return run_id
         log(ERROR, "Unexpected run creation failure.")
         return 0
@@ -721,11 +703,7 @@
                 run_id=run_id,
                 fab_id=row["fab_id"],
                 fab_version=row["fab_version"],
-<<<<<<< HEAD
                 override_config=json.loads(row["override_config"]),
-=======
-                override_config=literal_eval(row["overrides"]),
->>>>>>> d933ba3c
             )
         except sqlite3.IntegrityError:
             log(ERROR, "`run_id` does not exist.")
