# Copyright 2020 Flower Labs GmbH. All Rights Reserved.
#
# Licensed under the Apache License, Version 2.0 (the "License");
# you may not use this file except in compliance with the License.
# You may obtain a copy of the License at
#
#     http://www.apache.org/licenses/LICENSE-2.0
#
# Unless required by applicable law or agreed to in writing, software
# distributed under the License is distributed on an "AS IS" BASIS,
# WITHOUT WARRANTIES OR CONDITIONS OF ANY KIND, either express or implied.
# See the License for the specific language governing permissions and
# limitations under the License.
# ==============================================================================
"""Contextmanager for a REST request-response channel to the Flower server."""


import sys
from contextlib import contextmanager
from logging import ERROR, INFO, WARN
from typing import Callable, Dict, Iterator, Optional, Tuple, Union, cast

from flwr.client.message_handler.task_handler import (
    configure_task_res,
    get_task_ins,
    validate_task_ins,
    validate_task_res,
)
from flwr.common import GRPC_MAX_MESSAGE_LENGTH
from flwr.common.constant import MISSING_EXTRA_REST, TRANSPORT_TIMEOUT_DEFAULT
from flwr.common.logger import log
from flwr.proto.fleet_pb2 import (
    CreateNodeRequest,
    CreateNodeResponse,
    DeleteNodeRequest,
    PullTaskInsRequest,
    PullTaskInsResponse,
    PushTaskResRequest,
    PushTaskResResponse,
)
from flwr.proto.node_pb2 import Node
from flwr.proto.task_pb2 import TaskIns, TaskRes

try:
    import requests
except ModuleNotFoundError:
    sys.exit(MISSING_EXTRA_REST)


KEY_NODE = "node"
KEY_TASK_INS = "current_task_ins"


PATH_CREATE_NODE: str = "api/v0/fleet/create-node"
PATH_DELETE_NODE: str = "api/v0/fleet/delete-node"
PATH_PULL_TASK_INS: str = "api/v0/fleet/pull-task-ins"
PATH_PUSH_TASK_RES: str = "api/v0/fleet/push-task-res"


@contextmanager
# pylint: disable-next=too-many-statements
def http_request_response(
    server_address: str,
<<<<<<< HEAD
    # pylint: disable-next=unused-argument
    max_message_length: int = GRPC_MAX_MESSAGE_LENGTH,
=======
    insecure: bool,  # pylint: disable=unused-argument
    max_message_length: int = GRPC_MAX_MESSAGE_LENGTH,  # pylint: disable=W0613
>>>>>>> 9dd52988
    root_certificates: Optional[
        Union[bytes, str]
    ] = None,  # pylint: disable=unused-argument
    timeout: int = TRANSPORT_TIMEOUT_DEFAULT,
) -> Iterator[
    Tuple[
        Callable[[], Optional[TaskIns]],
        Callable[[TaskRes], None],
        Optional[Callable[[], None]],
        Optional[Callable[[], None]],
    ]
]:
    """Primitives for request/response-based interaction with a server.

    One notable difference to the grpc_connection context manager is that
    `receive` can return `None`.

    Parameters
    ----------
    server_address : str
        The IPv6 address of the server with `http://` or `https://`.
        If the Flower server runs on the same machine
        on port 8080, then `server_address` would be `"http://[::]:8080"`.
    max_message_length : int
        Ignored, only present to preserve API-compatibility.
    root_certificates : Optional[Union[bytes, str]] (default: None)
        Path of the root certificate. If provided, a secure
        connection using the certificates will be established to an SSL-enabled
        Flower server. Bytes won't work for the REST API.
    timeout : int (default: 60)
        A timeout (in seconds) for making requests to the server.

    Returns
    -------
    receive, send : Callable, Callable
    """
    log(
        WARN,
        """
        EXPERIMENTAL: `rest` is an experimental feature, it might change
        considerably in future versions of Flower
        """,
    )

    base_url = server_address

    # NEVER SET VERIFY TO FALSE
    # Otherwise any server can fake its identity
    # Please refer to:
    # https://requests.readthedocs.io/en/latest/user/advanced/#ssl-cert-verification
    verify: Union[bool, str] = True
    if isinstance(root_certificates, str):
        verify = root_certificates
    elif isinstance(root_certificates, bytes):
        log(
            ERROR,
            "For the REST API, the root certificates "
            "must be provided as a string path to the client.",
        )

    # Necessary state to link TaskRes to TaskIns
    state: Dict[str, Optional[TaskIns]] = {KEY_TASK_INS: None}

    # Enable create_node and delete_node to store node
    node_store: Dict[str, Optional[Node]] = {KEY_NODE: None}

    ###########################################################################
    # receive/send functions
    ###########################################################################

    def create_node() -> None:
        """Set create_node."""
        create_node_req_proto = CreateNodeRequest()
        create_node_req_bytes: bytes = create_node_req_proto.SerializeToString()

        try:
            res = requests.post(
                url=f"{base_url}/{PATH_CREATE_NODE}",
                headers={
                    "Accept": "application/protobuf",
                    "Content-Type": "application/protobuf",
                },
                data=create_node_req_bytes,
                verify=verify,
                timeout=timeout,
            )
        except requests.Timeout:
            return

        # Check status code and headers
        if res.status_code != 200:
            return
        if "content-type" not in res.headers:
            log(
                WARN,
                "[Node] POST /%s: missing header `Content-Type`",
                PATH_PULL_TASK_INS,
            )
            return
        if res.headers["content-type"] != "application/protobuf":
            log(
                WARN,
                "[Node] POST /%s: header `Content-Type` has wrong value",
                PATH_PULL_TASK_INS,
            )
            return

        # Deserialize ProtoBuf from bytes
        create_node_response_proto = CreateNodeResponse()
        create_node_response_proto.ParseFromString(res.content)
        # pylint: disable-next=no-member
        node_store[KEY_NODE] = create_node_response_proto.node

    def delete_node() -> None:
        """Set delete_node."""
        if node_store[KEY_NODE] is None:
            log(ERROR, "Node instance missing")
            return
        node: Node = cast(Node, node_store[KEY_NODE])
        delete_node_req_proto = DeleteNodeRequest(node=node)
        delete_node_req_req_bytes: bytes = delete_node_req_proto.SerializeToString()
        try:
            res = requests.post(
                url=f"{base_url}/{PATH_DELETE_NODE}",
                headers={
                    "Accept": "application/protobuf",
                    "Content-Type": "application/protobuf",
                },
                data=delete_node_req_req_bytes,
                verify=verify,
                timeout=timeout,
            )
        except requests.Timeout:
            return

        # Check status code and headers
        if res.status_code != 200:
            return
        if "content-type" not in res.headers:
            log(
                WARN,
                "[Node] POST /%s: missing header `Content-Type`",
                PATH_PULL_TASK_INS,
            )
            return
        if res.headers["content-type"] != "application/protobuf":
            log(
                WARN,
                "[Node] POST /%s: header `Content-Type` has wrong value",
                PATH_PULL_TASK_INS,
            )

    def receive() -> Optional[TaskIns]:
        """Receive next task from server."""
        # Get Node
        if node_store[KEY_NODE] is None:
            log(ERROR, "Node instance missing")
            return None
        node: Node = cast(Node, node_store[KEY_NODE])

        # Request instructions (task) from server
        pull_task_ins_req_proto = PullTaskInsRequest(node=node)
        pull_task_ins_req_bytes: bytes = pull_task_ins_req_proto.SerializeToString()

        try:
            # Request instructions (task) from server
            res = requests.post(
                url=f"{base_url}/{PATH_PULL_TASK_INS}",
                headers={
                    "Accept": "application/protobuf",
                    "Content-Type": "application/protobuf",
                },
                data=pull_task_ins_req_bytes,
                verify=verify,
                timeout=timeout,
            )
        except requests.Timeout:
            return None

        # Check status code and headers
        if res.status_code != 200:
            return None
        if "content-type" not in res.headers:
            log(
                WARN,
                "[Node] POST /%s: missing header `Content-Type`",
                PATH_PULL_TASK_INS,
            )
            return None
        if res.headers["content-type"] != "application/protobuf":
            log(
                WARN,
                "[Node] POST /%s: header `Content-Type` has wrong value",
                PATH_PULL_TASK_INS,
            )
            return None

        # Deserialize ProtoBuf from bytes
        pull_task_ins_response_proto = PullTaskInsResponse()
        pull_task_ins_response_proto.ParseFromString(res.content)

        # Get the current TaskIns
        task_ins: Optional[TaskIns] = get_task_ins(pull_task_ins_response_proto)

        # Discard the current TaskIns if not valid
        if task_ins is not None and not validate_task_ins(
            task_ins, discard_reconnect_ins=True
        ):
            task_ins = None

        # Remember `task_ins` until `task_res` is available
        state[KEY_TASK_INS] = task_ins

        # Return the TaskIns if available
        if task_ins is not None:
            log(INFO, "[Node] POST /%s: success", PATH_PULL_TASK_INS)
        return task_ins

    def send(task_res: TaskRes) -> None:
        """Send task result back to server."""
        # Get Node
        if node_store[KEY_NODE] is None:
            log(ERROR, "Node instance missing")
            return
        node: Node = cast(Node, node_store[KEY_NODE])

        if state[KEY_TASK_INS] is None:
            log(ERROR, "No current TaskIns")
            return

        task_ins: TaskIns = cast(TaskIns, state[KEY_TASK_INS])

        # Check if fields to be set are not initialized
        if not validate_task_res(task_res):
            state[KEY_TASK_INS] = None
            log(ERROR, "TaskRes has been initialized accidentally")

        # Configure TaskRes
        task_res = configure_task_res(task_res, task_ins, node)

        # Serialize ProtoBuf to bytes
        push_task_res_request_proto = PushTaskResRequest(task_res_list=[task_res])
        push_task_res_request_bytes: bytes = (
            push_task_res_request_proto.SerializeToString()
        )

        try:
            # Send ClientMessage to server
            res = requests.post(
                url=f"{base_url}/{PATH_PUSH_TASK_RES}",
                headers={
                    "Accept": "application/protobuf",
                    "Content-Type": "application/protobuf",
                },
                data=push_task_res_request_bytes,
                verify=verify,
                timeout=timeout,
            )
        except requests.Timeout:
            return

        state[KEY_TASK_INS] = None

        # Check status code and headers
        if res.status_code != 200:
            return
        if "content-type" not in res.headers:
            log(
                WARN,
                "[Node] POST /%s: missing header `Content-Type`",
                PATH_PUSH_TASK_RES,
            )
            return
        if res.headers["content-type"] != "application/protobuf":
            log(
                WARN,
                "[Node] POST /%s: header `Content-Type` has wrong value",
                PATH_PUSH_TASK_RES,
            )
            return

        # Deserialize ProtoBuf from bytes
        push_task_res_response_proto = PushTaskResResponse()
        push_task_res_response_proto.ParseFromString(res.content)
        log(
            INFO,
            "[Node] POST /%s: success, created result %s",
            PATH_PUSH_TASK_RES,
            push_task_res_response_proto.results,  # pylint: disable=no-member
        )

    try:
        # Yield methods
        yield (receive, send, create_node, delete_node)
    except Exception as exc:  # pylint: disable=broad-except
        log(ERROR, exc)<|MERGE_RESOLUTION|>--- conflicted
+++ resolved
@@ -61,13 +61,8 @@
 # pylint: disable-next=too-many-statements
 def http_request_response(
     server_address: str,
-<<<<<<< HEAD
-    # pylint: disable-next=unused-argument
-    max_message_length: int = GRPC_MAX_MESSAGE_LENGTH,
-=======
     insecure: bool,  # pylint: disable=unused-argument
     max_message_length: int = GRPC_MAX_MESSAGE_LENGTH,  # pylint: disable=W0613
->>>>>>> 9dd52988
     root_certificates: Optional[
         Union[bytes, str]
     ] = None,  # pylint: disable=unused-argument
