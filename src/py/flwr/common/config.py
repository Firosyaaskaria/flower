--- conflicted
+++ resolved
@@ -76,21 +76,6 @@
     return config
 
 
-<<<<<<< HEAD
-def flatten_dict(
-    raw_dict: Dict[str, Any], parent_key: str = "", sep: str = "."
-) -> Dict[str, str]:
-    """Flatten dict by joining nested keys with a given separator."""
-    items: List[Tuple[str, str]] = []
-    for k, v in raw_dict.items():
-        new_key = f"{parent_key}{sep}{k}" if parent_key else k
-        if isinstance(v, dict):
-            items.extend(flatten_dict(v, parent_key=new_key, sep=sep).items())
-        else:
-            items.append((new_key, str(v)))
-    return dict(items)
-
-
 def get_fused_config(run: Run, flwr_dir: Optional[Path]) -> Dict[str, str]:
     """Get the config using the fab_id and the fab_version, remove the nesting by adding
     the nested keys as prefixes separated by dots, and fuse it with the override
@@ -124,7 +109,8 @@
                 )
 
     return final_config
-=======
+
+
 def flatten_dict(raw_dict: Dict[str, Any], parent_key: str = "") -> Dict[str, str]:
     """Flatten dict by joining nested keys with a given separator."""
     items: List[Tuple[str, str]] = []
@@ -165,5 +151,4 @@
             key, value = kv_pair.split("=")
             overrides[key] = value
 
-    return overrides
->>>>>>> 26d2dd9d
+    return overrides