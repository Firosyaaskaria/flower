--- conflicted
+++ resolved
@@ -16,11 +16,7 @@
 
 import sys
 from enum import Enum
-<<<<<<< HEAD
 from typing import Dict, List, Optional, Union
-=======
-from typing import Optional
->>>>>>> b5b662f4
 
 import typer
 from typing_extensions import Annotated
@@ -30,17 +26,12 @@
 
 OverrideDict = Dict[str, Union[str, "OverrideDict"]]
 
-<<<<<<< HEAD
-
-=======
->>>>>>> b5b662f4
 class Engine(str, Enum):
     """Enum defining the engine to run on."""
 
     SIMULATION = "simulation"
 
 
-<<<<<<< HEAD
 def _parse_config_overrides(config_overrides: List[str]) -> OverrideDict:
     """Parse the -c arguments and return the overrides as a dict."""
     overrides: OverrideDict = {}
@@ -58,14 +49,11 @@
     return overrides
 
 
-=======
->>>>>>> b5b662f4
 def run(
     engine: Annotated[
         Optional[Engine],
         typer.Option(case_sensitive=False, help="The ML framework to use"),
     ] = None,
-<<<<<<< HEAD
     config_overrides: Annotated[
         Optional[List[str]],
         typer.Option(
@@ -74,8 +62,6 @@
             help="Override configuration key-value pairs",
         ),
     ] = None,
-=======
->>>>>>> b5b662f4
 ) -> None:
     """Run Flower project."""
     typer.secho("Loading project configuration... ", fg=typer.colors.BLUE)
@@ -117,13 +103,9 @@
         engine = config["flower"]["engine"]["name"]
 
     if engine == Engine.SIMULATION:
-<<<<<<< HEAD
         num_supernodes = int(
             config["flower"]["engine"]["simulation"]["supernode"]["num"]
         )
-=======
-        num_supernodes = config["flower"]["engine"]["simulation"]["supernode"]["num"]
->>>>>>> b5b662f4
 
         typer.secho("Starting run... ", fg=typer.colors.BLUE)
         _run_simulation(
