# Copyright 2020 Adap GmbH. All Rights Reserved.
#
# Licensed under the Apache License, Version 2.0 (the "License");
# you may not use this file except in compliance with the License.
# You may obtain a copy of the License at
#
#     http://www.apache.org/licenses/LICENSE-2.0
#
# Unless required by applicable law or agreed to in writing, software
# distributed under the License is distributed on an "AS IS" BASIS,
# WITHOUT WARRANTIES OR CONDITIONS OF ANY KIND, either express or implied.
# See the License for the specific language governing permissions and
# limitations under the License.
# ==============================================================================
"""Commonly used functions for generating partitioned datasets."""

# pylint: disable=invalid-name

from typing import List, Tuple, cast

import numpy as np

XY = Tuple[np.ndarray, np.ndarray]
XYList = List[XY]
PartitionedDataset = Tuple[XYList, XYList]

np.random.seed(2020)


def float_to_int(i: float) -> int:
    """Return float as int but raise if decimal is dropped."""
    if not i.is_integer():
        raise Exception("Cast would drop decimals")

    return int(i)


def sort_by_label(x: np.ndarray, y: np.ndarray) -> XY:
    """Sort by label.

    Assuming two labels and four examples the resulting label order
    would be 1,1,2,2
    """
    idx = np.argsort(y, axis=0).reshape((y.shape[0]))
    return (x[idx], y[idx])


def sort_by_label_repeating(x: np.ndarray, y: np.ndarray) -> XY:
    """Sort by label in repeating groups. Assuming two labels and four examples
    the resulting label order would be 1,2,1,2.

    Create sorting index which is applied to by label sorted x, y

    .. code-block:: python

        # given:
        y = [
            0, 0, 1, 1, 2, 2, 3, 3, 4, 4, 5, 5, 6, 6, 7, 7, 8, 8, 9, 9
        ]

        # use:
        idx = [
            0, 2, 4, 6, 8, 10, 12, 14, 16, 18, 1, 3, 5, 7, 9, 11, 13, 15, 17, 19
        ]

        # so that y[idx] becomes:
        y = [
            0, 1, 2, 3, 4, 5, 6, 7, 8, 9, 0, 1, 2, 3, 4, 5, 6, 7, 8, 9
        ]
    """
    x, y = sort_by_label(x, y)

    num_example = x.shape[0]
    num_class = np.unique(y).shape[0]
    idx = (
        np.array(range(num_example), np.int64)
        .reshape((num_class, num_example // num_class))
        .transpose()
        .reshape(num_example)
    )

    return (x[idx], y[idx])


def split_at_fraction(x: np.ndarray, y: np.ndarray, fraction: float) -> Tuple[XY, XY]:
    """Split x, y at a certain fraction."""
    splitting_index = float_to_int(x.shape[0] * fraction)
    # Take everything BEFORE splitting_index
    x_0, y_0 = x[:splitting_index], y[:splitting_index]
    # Take everything AFTER splitting_index
    x_1, y_1 = x[splitting_index:], y[splitting_index:]
    return (x_0, y_0), (x_1, y_1)


def shuffle(x: np.ndarray, y: np.ndarray) -> XY:
    """Shuffle x and y."""
    idx = np.random.permutation(len(x))
    return x[idx], y[idx]


def partition(x: np.ndarray, y: np.ndarray, num_partitions: int) -> List[XY]:
    """Return x, y as list of partitions."""
    return list(zip(np.split(x, num_partitions), np.split(y, num_partitions)))


def combine_partitions(xy_list_0: XYList, xy_list_1: XYList) -> XYList:
    """Combine two lists of ndarray Tuples into one list."""
    return [
        (np.concatenate([x_0, x_1], axis=0), np.concatenate([y_0, y_1], axis=0))
        for (x_0, y_0), (x_1, y_1) in zip(xy_list_0, xy_list_1)
    ]


def shift(x: np.ndarray, y: np.ndarray) -> XY:
    """Shift x_1, y_1 so that the first half contains only labels 0 to 4 and
    the second half 5 to 9."""
    x, y = sort_by_label(x, y)

    (x_0, y_0), (x_1, y_1) = split_at_fraction(x, y, fraction=0.5)
    (x_0, y_0), (x_1, y_1) = shuffle(x_0, y_0), shuffle(x_1, y_1)
    x, y = np.concatenate([x_0, x_1], axis=0), np.concatenate([y_0, y_1], axis=0)
    return x, y


def create_partitions(
    unpartitioned_dataset: XY,
    iid_fraction: float,
    num_partitions: int,
) -> XYList:
    """Create partitioned version of a training or test set.

    Currently tested and supported are MNIST, FashionMNIST and
    CIFAR-10/100
    """
    x, y = unpartitioned_dataset

    x, y = shuffle(x, y)
    x, y = sort_by_label_repeating(x, y)

    (x_0, y_0), (x_1, y_1) = split_at_fraction(x, y, fraction=iid_fraction)

    # Shift in second split of dataset the classes into two groups
    x_1, y_1 = shift(x_1, y_1)

    xy_0_partitions = partition(x_0, y_0, num_partitions)
    xy_1_partitions = partition(x_1, y_1, num_partitions)

    xy_partitions = combine_partitions(xy_0_partitions, xy_1_partitions)

    # Adjust x and y shape
    return [adjust_xy_shape(xy) for xy in xy_partitions]


def create_partitioned_dataset(
    keras_dataset: Tuple[XY, XY],
    iid_fraction: float,
    num_partitions: int,
) -> Tuple[PartitionedDataset, XY]:
    """Create partitioned version of keras dataset.

    Currently tested and supported are MNIST, FashionMNIST and
    CIFAR-10/100
    """
    xy_train, xy_test = keras_dataset

    xy_train_partitions = create_partitions(
        unpartitioned_dataset=xy_train,
        iid_fraction=iid_fraction,
        num_partitions=num_partitions,
    )

    xy_test_partitions = create_partitions(
        unpartitioned_dataset=xy_test,
        iid_fraction=iid_fraction,
        num_partitions=num_partitions,
    )

    return (xy_train_partitions, xy_test_partitions), adjust_xy_shape(xy_test)


def log_distribution(xy_partitions: XYList) -> None:
    """Print label distribution for list of paritions."""
    distro = [np.unique(y, return_counts=True) for _, y in xy_partitions]
    for d in distro:
        print(d)


def adjust_xy_shape(xy: XY) -> XY:
    """Adjust shape of both x and y."""
    x, y = xy
    if x.ndim == 3:
        x = adjust_x_shape(x)
    if y.ndim == 2:
        y = adjust_y_shape(y)
    return (x, y)


def adjust_x_shape(nda: np.ndarray) -> np.ndarray:
    """Turn shape (x, y, z) into (x, y, z, 1)."""
    nda_adjusted = np.reshape(nda, (nda.shape[0], nda.shape[1], nda.shape[2], 1))
    return cast(np.ndarray, nda_adjusted)


def adjust_y_shape(nda: np.ndarray) -> np.ndarray:
    """Turn shape (x, 1) into (x)."""
    nda_adjusted = np.reshape(nda, (nda.shape[0]))
    return cast(np.ndarray, nda_adjusted)


<<<<<<< HEAD
def exclude_classes_and_normalize(
    distribution: np.array, exclude_dims: List[bool], eps: float = 1e-5
) -> np.ndarray:
    """Excludes classes from a distribution. Useful when sampling without
    replacement.
=======
def split_array_at_indices(
    x: np.ndarray, split_idx: np.ndarray
) -> List[List[np.ndarray]]:
    """Splits an array `x` into list of elements using starting indices from
    `split_idx`.

        This function should be used with `unique_indices` from `np.unique()` after
        sorting by label.

    Args:
        x (np.ndarray): Original array of dimension (N,a,b,c,...)
        split_idx (np.ndarray): 1-D array contaning increasing number of
            indices to be used as partitions. Initial value must be zero. Last value
            must be less than N.

    Returns:
        List[List[np.ndarray]]: List of list of samples.
    """

    if split_idx.ndim != 1:
        raise ValueError("Variable `split_idx` must be a 1-D numpy array.")
    if split_idx.dtype != np.int64:
        raise ValueError("Variable `split_idx` must be of type np.int64.")
    if split_idx[0] != 0:
        raise ValueError("First value of `split_idx` must be 0.")
    if split_idx[-1] >= x.shape[0]:
        raise ValueError(
            """Last value in `split_idx` must be less than
            the number of samples in `x`."""
        )
    if not np.all(split_idx[:-1] <= split_idx[1:]):
        raise ValueError("Items in `split_idx` must be in increasing order.")

    split_idx = np.append(split_idx, x.shape[0])

    list_samples_split: List[List[np.ndarray]] = [
        x[split_idx[j] : split_idx[j + 1]].tolist()  # noqa: E203
        for j in range(len(split_idx) - 1)
    ]

    return list_samples_split


def exclude_classes_and_normalize(
    distribution: np.array, exclude_dims: List[bool], eps: float = 1e-5
) -> np.ndarray:
    """Excludes classes from a distribution.

    This function is particularly useful when sampling without replacement.
    Classes for which no sample is available have their probabilities are set to 0.
    Classes that had probabailities originally set to 0 are incremented with
     `eps` to allow sampling from remaining items.
>>>>>>> c4aaea72

    Args:
        distribution (np.array): Distribution being used.
        exclude_dims (List[bool]): Dimensions to be excluded.
        eps (float, optional): Small value to be addad to non-excluded dimensions.
            Defaults to 1e-5.

    Returns:
        np.ndarray: Normalized distributions.
    """
<<<<<<< HEAD
=======
    if np.any(distribution < 0) or (not np.isclose(np.sum(distribution), 1.0)):
        raise ValueError("distribution must sum to 1 and have only positive values.")

    if distribution.size != len(exclude_dims):
        raise ValueError(
            """Length of distribution must be equal
            to the length `exclude_dims`."""
        )
    if eps < 0:
        raise ValueError("""The value of `eps` must be positive and small.""")
>>>>>>> c4aaea72

    distribution[[not x for x in exclude_dims]] += eps
    distribution[exclude_dims] = 0.0
    sum_rows = np.sum(distribution) + np.finfo(float).eps
    distribution = distribution / sum_rows

    return distribution


def sample_without_replacement(
    distribution: np.ndarray,
    list_samples: List[List[np.ndarray]],
    num_samples: int,
    empty_classes: List[bool],
) -> Tuple[XY, List[bool]]:
    """Samples from a list without replacement using a given distribution.

    Args:
        distribution (np.ndarray): Distribution used for sampling.
        list_samples(List[List[np.ndarray]]): List of samples.
<<<<<<< HEAD
        num_samples (int): Total number of item sto be sampled.
=======
        num_samples (int): Total number of items to be sampled.
>>>>>>> c4aaea72
        empty_classes (List[bool]): List of booleans indicating which classes are empty.
            This is useful to differentiate which classes should still be sampled.

    Returns:
        XY: Dataset contaning samples
        List[bool]: empty_classes.
    """
<<<<<<< HEAD
=======
    if np.sum([len(x) for x in list_samples]) < num_samples:
        raise ValueError(
            """Number of samples in `list_samples` is less than `num_samples`"""
        )

>>>>>>> c4aaea72
    # Make sure empty classes are not sampled
    # and solves for rare cases where
    if not empty_classes:
        empty_classes = distribution.shape * [False]

    distribution = exclude_classes_and_normalize(
        distribution=distribution, exclude_dims=empty_classes
    )

    data: List[np.ndarray] = []
    target: List[np.ndarray] = []
<<<<<<< HEAD
=======

>>>>>>> c4aaea72
    for _ in range(num_samples):
        sample_class: int = np.where(np.random.multinomial(1, distribution) == 1)[0][0]
        sample: np.ndarray = list_samples[sample_class].pop()

        data.append(sample)
        target.append(sample_class)

        # If last sample of the class was drawn, then set the
        #  probability density function (PDF) to zero for that class.
        if len(list_samples[sample_class]) == 0:
            empty_classes[sample_class] = True
            # Be careful to distinguish between classes that had zero probability
            # and classes that are now empty
            distribution = exclude_classes_and_normalize(
                distribution=distribution, exclude_dims=empty_classes
            )
    data_array: np.ndarray = np.concatenate([data], axis=0)
    target_array: np.ndarray = np.array(target, dtype=np.int64)[..., np.newaxis]
    return (data_array, target_array), empty_classes


def create_lda_partitions(
    dataset: XY,
<<<<<<< HEAD
    dirichlet_dist: np.ndarray = np.empty(0),
    num_partitions: int = 100,
    concentration: float = 0.5,
=======
    dirichlet_dist: np.ndarray = None,
    num_partitions: int = 100,
    concentration: float = 0.5,
    accept_imbalanced: bool = False,
>>>>>>> c4aaea72
) -> Tuple[XYList, np.ndarray]:
    """Create imbalanced non-iid partitions using Latent Dirichlet Allocation
    (LDA) without resampling.

    Args:
        dataset (XY): Dataset containing samples X and labels Y.
        dirichlet_dist (numpy.ndarray, optional): previously generated distribution to
            be used. This is useful when applying the same distribution for train and
            validation sets.
        num_partitions (int, optional): Number of partitions to be created.
            Defaults to 100.
        concentration (float, optional): Dirichlet Concentration (:math:`\\alpha`)
            parameter.
            An :math:`\\alpha \\to \\Inf` generates uniform distributions over classes.
            An :math:`\\alpha \\to 0.0` generates one class per client. Defaults to 0.5.
<<<<<<< HEAD
=======
        accept_imbalanced (bool): Whether or not to accept imbalanced output classes.
            Default False.
>>>>>>> c4aaea72

    Returns:
        Tuple[XYList, numpy.ndarray]: List of XYList containing partitions
            for each dataset and the dirichlet probability density functions.
    """

    x, y = dataset
    x, y = shuffle(x, y)
    x, y = sort_by_label(x, y)
<<<<<<< HEAD
    x_l: List[np.ndarray] = list(x)

    # Get number of classes and verify if they matching with
    classes, start_indices, samples_per_class = np.unique(
        y, return_index=True, return_counts=True
    )
    num_classes: int = classes.size

    if dirichlet_dist.size != 0:
        if dirichlet_dist.shape != (num_partitions, num_classes):
            raise ValueError(
                f"""The shape of the provided dirichlet distribution
                 ({dirichlet_dist.shape}) must match the provided number
                  of partitions and classes ({num_partitions},{num_classes})"""
            )

    list_samples_per_class: List[List[np.ndarray]] = [
        x_l[start_indices[j] : start_indices[j] + samples_per_class[j]]  # noqa: E203
        for j in range(num_classes)
    ]

    if dirichlet_dist.size == 0:
        dirichlet_dist = np.random.default_rng().dirichlet(
            alpha=[concentration] * num_classes, size=num_partitions
        )

    partitions: List[XY] = [
        (np.empty((1,)), np.empty((1,))) for _ in range(num_partitions)
    ]

    # Assuming balanced distribution
    empty_classes = num_classes * [False]
=======

    if (x.shape[0] % num_partitions) and (not accept_imbalanced):
        raise ValueError(
            """Total number of samples must be a multiple of `num_partitions`.
               If imbalanced classes are allowed, set
               `accept_imbalanced=True`."""
        )
    num_samples = num_partitions * [0]
    for j in range(x.shape[0]):
        num_samples[j % num_partitions] += 1

    # Get number of classes and verify if they matching with
    classes, start_indices = np.unique(y, return_index=True)

    # Split into list of list of samples per class
    list_samples_per_class = split_array_at_indices(x, start_indices)

    if dirichlet_dist is None:
        dirichlet_dist = np.random.default_rng().dirichlet(
            alpha=classes.size * [concentration], size=num_partitions
        )

    if dirichlet_dist.size != 0:
        if dirichlet_dist.shape != (num_partitions, classes.size):
            raise ValueError(
                f"""The shape of the provided dirichlet distribution
                 ({dirichlet_dist.shape}) must match the provided number
                  of partitions and classes ({num_partitions},{classes.size})"""
            )

    partitions: List[XY] = [(_, _) for _ in range(num_partitions)]

    # Assuming balanced distribution
    empty_classes = classes.size * [False]
>>>>>>> c4aaea72
    for partition_id in range(num_partitions):
        partitions[partition_id], empty_classes = sample_without_replacement(
            distribution=dirichlet_dist[partition_id].copy(),
            list_samples=list_samples_per_class,
<<<<<<< HEAD
            num_samples=x.shape[0] // num_partitions,
=======
            num_samples=num_samples[partition_id],
>>>>>>> c4aaea72
            empty_classes=empty_classes,
        )

    return partitions, dirichlet_dist<|MERGE_RESOLUTION|>--- conflicted
+++ resolved
@@ -207,13 +207,6 @@
     return cast(np.ndarray, nda_adjusted)
 
 
-<<<<<<< HEAD
-def exclude_classes_and_normalize(
-    distribution: np.array, exclude_dims: List[bool], eps: float = 1e-5
-) -> np.ndarray:
-    """Excludes classes from a distribution. Useful when sampling without
-    replacement.
-=======
 def split_array_at_indices(
     x: np.ndarray, split_idx: np.ndarray
 ) -> List[List[np.ndarray]]:
@@ -266,7 +259,6 @@
     Classes for which no sample is available have their probabilities are set to 0.
     Classes that had probabailities originally set to 0 are incremented with
      `eps` to allow sampling from remaining items.
->>>>>>> c4aaea72
 
     Args:
         distribution (np.array): Distribution being used.
@@ -277,8 +269,6 @@
     Returns:
         np.ndarray: Normalized distributions.
     """
-<<<<<<< HEAD
-=======
     if np.any(distribution < 0) or (not np.isclose(np.sum(distribution), 1.0)):
         raise ValueError("distribution must sum to 1 and have only positive values.")
 
@@ -289,7 +279,6 @@
         )
     if eps < 0:
         raise ValueError("""The value of `eps` must be positive and small.""")
->>>>>>> c4aaea72
 
     distribution[[not x for x in exclude_dims]] += eps
     distribution[exclude_dims] = 0.0
@@ -310,11 +299,7 @@
     Args:
         distribution (np.ndarray): Distribution used for sampling.
         list_samples(List[List[np.ndarray]]): List of samples.
-<<<<<<< HEAD
-        num_samples (int): Total number of item sto be sampled.
-=======
         num_samples (int): Total number of items to be sampled.
->>>>>>> c4aaea72
         empty_classes (List[bool]): List of booleans indicating which classes are empty.
             This is useful to differentiate which classes should still be sampled.
 
@@ -322,14 +307,11 @@
         XY: Dataset contaning samples
         List[bool]: empty_classes.
     """
-<<<<<<< HEAD
-=======
     if np.sum([len(x) for x in list_samples]) < num_samples:
         raise ValueError(
             """Number of samples in `list_samples` is less than `num_samples`"""
         )
 
->>>>>>> c4aaea72
     # Make sure empty classes are not sampled
     # and solves for rare cases where
     if not empty_classes:
@@ -341,10 +323,7 @@
 
     data: List[np.ndarray] = []
     target: List[np.ndarray] = []
-<<<<<<< HEAD
-=======
-
->>>>>>> c4aaea72
+
     for _ in range(num_samples):
         sample_class: int = np.where(np.random.multinomial(1, distribution) == 1)[0][0]
         sample: np.ndarray = list_samples[sample_class].pop()
@@ -368,16 +347,10 @@
 
 def create_lda_partitions(
     dataset: XY,
-<<<<<<< HEAD
-    dirichlet_dist: np.ndarray = np.empty(0),
-    num_partitions: int = 100,
-    concentration: float = 0.5,
-=======
     dirichlet_dist: np.ndarray = None,
     num_partitions: int = 100,
     concentration: float = 0.5,
     accept_imbalanced: bool = False,
->>>>>>> c4aaea72
 ) -> Tuple[XYList, np.ndarray]:
     """Create imbalanced non-iid partitions using Latent Dirichlet Allocation
     (LDA) without resampling.
@@ -393,11 +366,8 @@
             parameter.
             An :math:`\\alpha \\to \\Inf` generates uniform distributions over classes.
             An :math:`\\alpha \\to 0.0` generates one class per client. Defaults to 0.5.
-<<<<<<< HEAD
-=======
         accept_imbalanced (bool): Whether or not to accept imbalanced output classes.
             Default False.
->>>>>>> c4aaea72
 
     Returns:
         Tuple[XYList, numpy.ndarray]: List of XYList containing partitions
@@ -407,40 +377,6 @@
     x, y = dataset
     x, y = shuffle(x, y)
     x, y = sort_by_label(x, y)
-<<<<<<< HEAD
-    x_l: List[np.ndarray] = list(x)
-
-    # Get number of classes and verify if they matching with
-    classes, start_indices, samples_per_class = np.unique(
-        y, return_index=True, return_counts=True
-    )
-    num_classes: int = classes.size
-
-    if dirichlet_dist.size != 0:
-        if dirichlet_dist.shape != (num_partitions, num_classes):
-            raise ValueError(
-                f"""The shape of the provided dirichlet distribution
-                 ({dirichlet_dist.shape}) must match the provided number
-                  of partitions and classes ({num_partitions},{num_classes})"""
-            )
-
-    list_samples_per_class: List[List[np.ndarray]] = [
-        x_l[start_indices[j] : start_indices[j] + samples_per_class[j]]  # noqa: E203
-        for j in range(num_classes)
-    ]
-
-    if dirichlet_dist.size == 0:
-        dirichlet_dist = np.random.default_rng().dirichlet(
-            alpha=[concentration] * num_classes, size=num_partitions
-        )
-
-    partitions: List[XY] = [
-        (np.empty((1,)), np.empty((1,))) for _ in range(num_partitions)
-    ]
-
-    # Assuming balanced distribution
-    empty_classes = num_classes * [False]
-=======
 
     if (x.shape[0] % num_partitions) and (not accept_imbalanced):
         raise ValueError(
@@ -475,16 +411,11 @@
 
     # Assuming balanced distribution
     empty_classes = classes.size * [False]
->>>>>>> c4aaea72
     for partition_id in range(num_partitions):
         partitions[partition_id], empty_classes = sample_without_replacement(
             distribution=dirichlet_dist[partition_id].copy(),
             list_samples=list_samples_per_class,
-<<<<<<< HEAD
-            num_samples=x.shape[0] // num_partitions,
-=======
             num_samples=num_samples[partition_id],
->>>>>>> c4aaea72
             empty_classes=empty_classes,
         )
 
