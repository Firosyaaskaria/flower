--- conflicted
+++ resolved
@@ -76,11 +76,7 @@
 
 Because TensorFlow by default maps all the available VRAM, we need to [enable GPU memory growth](https://www.tensorflow.org/guide/gpu#limiting_gpu_memory_growth), see how it is done in the example (`sim.py`) for both the "main" process (where the server/strategy runs) and for the clients (using the `actor_kwargs`)
 
-<<<<<<< HEAD
-### Run with Flower-Next
-=======
 ### Run with Flower Next (preview)
->>>>>>> aba7c08b
 
 Ensure you have activated your environment, then execute the command below. All `ClientApp` instances will run on CPU but the `ServerApp` will run on the GPU if one is available. Note that this is the case because the `Simulation Engine` only exposes certain resources to the `ClientApp` (based on the `client_resources` in `--backend-config`). For TensorFlow simulations, it is desirable to make use of TF's [memory growth](https://www.tensorflow.org/api_docs/python/tf/config/experimental/set_memory_growth) feature. You can enable that easily with the `--enable-tf-gpu-growth` flag.
 
@@ -94,11 +90,7 @@
 You can change the default resources assigned to each `ClientApp` using the `--backend-config` argument.
 
 ```bash
-<<<<<<< HEAD
-# Tells the VCE to resever 2x CPUs and 25% of available VRAM for each ClientApp
-=======
 # Tells the VCE to reserve 2x CPUs and 25% of available VRAM for each ClientApp
->>>>>>> aba7c08b
 flower-simulation --client-app=sim:client --server-app=sim:server --num-supernodes=100 \
     --backend-config='{"client_resources": {"num_cpus":2, "num_gpus":0.25}}' --enable-tf-gpu-growth
 ```
